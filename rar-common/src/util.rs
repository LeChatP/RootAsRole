--- conflicted
+++ resolved
@@ -22,7 +22,6 @@
 pub const UNDERLINE: &str = "\x1B[4m";
 pub const RED: &str = "\x1B[31m";
 
-<<<<<<< HEAD
 // Hardened enum values used for critical enums to mitigate attacks like Rowhammer.
 // See for example https://arxiv.org/pdf/2309.02545.pdf
 // The values are copied from https://github.com/sudo-project/sudo/commit/7873f8334c8d31031f8cfa83bd97ac6029309e4f#diff-b8ac7ab4c3c4a75aed0bb5f7c5fd38b9ea6c81b7557f775e46c6f8aa115e02cd
@@ -32,8 +31,6 @@
 pub const HARDENED_ENUM_VALUE_3: u32 = 0x1629e037; // 0010110001010011110000000110111
 pub const HARDENED_ENUM_VALUE_4: u32 = 0x1fc8d3ac; // 11111110010001101001110101100
 
-=======
->>>>>>> 180b9dc1
 #[macro_export]
 macro_rules! upweak {
     ($e:expr) => {
