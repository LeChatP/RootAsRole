use std::{
    cell::RefCell,
    cmp::Ordering,
    error::Error,
    fmt::{Display, Formatter},
    path::PathBuf,
    rc::{Rc, Weak},
};

use bon::Builder;
use capctl::CapSet;
use glob::Pattern;
use log::{debug, warn};
use nix::{
    libc::dev_t,
    unistd::{Gid, Group, Pid, Uid, User},
};
#[cfg(feature = "pcre2")]
use pcre2::bytes::RegexBuilder;

use strum::EnumIs;

use crate::database::{
    actor::SActor,
    options::{Opt, OptStack},
    structs::{SCommand, SCommands, SConfig, SRole, STask, SUserChooser, SetBehavior},
};
use crate::util::{capabilities_are_exploitable, final_path, parse_conf_command};
use crate::{
    api::{PluginManager, PluginResultAction},
    as_borrow,
};
use bitflags::bitflags;

use super::{
    actor::{SGroupType, SGroups, SUserType},
    FilterMatcher,
};

#[derive(Debug, PartialEq, Eq, Clone, EnumIs)]
pub enum MatchError {
    NoMatch(String),
    Conflict(String),
}

impl Display for MatchError {
    fn fmt(&self, f: &mut Formatter<'_>) -> std::fmt::Result {
        match self {
            MatchError::NoMatch(reason) => write!(f, "No match because : {}", reason),
            MatchError::Conflict(reason) => write!(f, "Conflict because : {}", reason),
        }
    }
}

impl Error for MatchError {
    fn description(&self) -> &str {
        match self {
            MatchError::NoMatch(_) => "No match",
            MatchError::Conflict(_) => "Conflict",
        }
    }
}

#[derive(Clone, Debug)]
pub struct ExecSettings {
    pub exec_path: PathBuf,
    pub exec_args: Vec<String>,
    pub opt: OptStack,
    pub setuid: Option<SUserType>,
    pub setgroups: Option<SGroups>,
    pub caps: Option<CapSet>,
    pub task: Weak<RefCell<STask>>,
}

impl ExecSettings {
    fn new() -> ExecSettings {
        ExecSettings {
            exec_path: PathBuf::new(),
            exec_args: Vec::new(),
            opt: OptStack::default(),
            setuid: None,
            setgroups: None,
            caps: None,
            task: Weak::new(),
        }
    }

    pub fn task(&self) -> Rc<RefCell<STask>> {
        self.task.upgrade().expect("Internal Error")
    }

    pub fn role(&self) -> Rc<RefCell<SRole>> {
        self.task()
            .as_ref()
            .borrow()
            .role()
            .expect("Internal Error")
    }
}

impl PartialEq for ExecSettings {
    fn eq(&self, other: &Self) -> bool {
        // We ignore the task field
        let res = self.exec_path == other.exec_path
            && self.exec_args == other.exec_args
            && self.opt == other.opt
            && self.setuid == other.setuid
            && self.setgroups == other.setgroups
            && self.caps == other.caps;
        debug!(
            "Comparing self.exec_path == other.exec_path : {}
        && self.exec_args == other.exec_args : {}
        && self.opt == other.opt : {}
        && self.setuid == other.setuid : {}
        && self.setgroups == other.setgroups : {}
        && self.caps == other.caps : {}",
            self.exec_path == other.exec_path,
            self.exec_args == other.exec_args,
            self.opt == other.opt,
            self.setuid == other.setuid,
            self.setgroups == other.setgroups,
            self.caps == other.caps
        );
        res
    }
}

#[derive(PartialEq, PartialOrd, Eq, Ord, Clone, Copy, Debug, EnumIs)]
#[repr(u32)]
// Matching user groups for the role
pub enum ActorMatchMin {
    UserMatch,
    GroupMatch(usize),
    NoMatch,
}

#[derive(PartialEq, PartialOrd, Eq, Ord, Clone, Copy, Debug)]

// Matching setuid and setgid for the role
struct SetuidMin {
    is_root: bool,
}
#[derive(PartialEq, Eq, Clone, Copy, Debug)]
struct SetgidMin {
    is_root: bool,
    nb_groups: usize,
}
impl PartialOrd for SetgidMin {
    fn partial_cmp(&self, other: &Self) -> Option<Ordering> {
        Some(self.cmp(other))
    }
}
impl Ord for SetgidMin {
    fn cmp(&self, other: &Self) -> Ordering {
        self.is_root
            .cmp(&other.is_root)
            .then_with(|| self.nb_groups.cmp(&other.nb_groups))
    }
}

#[derive(PartialEq, Eq, Clone, Copy, Debug, Default)]
pub struct SetUserMin {
    uid: Option<SetuidMin>,
    gid: Option<SetgidMin>,
}
impl PartialOrd for SetUserMin {
    fn partial_cmp(&self, other: &Self) -> Option<Ordering> {
        Some(self.cmp(other))
    }
}
impl Ord for SetUserMin {
    fn cmp(&self, other: &Self) -> Ordering {
        self.uid
            .cmp(&other.uid)
            .then_with(|| self.gid.cmp(&other.gid))
    }
}

#[derive(PartialEq, PartialOrd, Eq, Ord, Clone, Copy, Debug)]
pub struct CmdMin(u32);

bitflags! {

    impl CmdMin: u32 {
        const Match = 0b00001;
        const WildcardPath = 0b00010;
        const RegexArgs = 0b00100;
        const FullRegexArgs = 0b01000;
        const FullWildcardPath = 0b10000;
    }
}

#[derive(PartialEq, PartialOrd, Eq, Ord, Clone, Copy, Debug)]
pub enum CapsMin {
    Undefined,
    NoCaps,
    CapsNoAdmin(usize),
    CapsAdmin(usize),
    CapsAll,
}

#[derive(PartialEq, PartialOrd, Eq, Ord, Clone, Copy, Debug)]
pub struct SecurityMin(u32);

bitflags! {

    impl SecurityMin: u32 {
        const DisableBounding   = 0b000001;
        const EnableRoot        = 0b000010;
        const KeepEnv           = 0b000100;
        const KeepPath          = 0b001000;
        const KeepUnsafePath    = 0b010000;
        const SkipAuth          = 0b100000;
    }
}

#[derive(PartialEq, Eq, Clone, Copy, Debug)]
pub struct Score {
    pub user_min: ActorMatchMin,
    pub cmd_min: CmdMin,
    pub caps_min: CapsMin,
    pub setuser_min: SetUserMin,
    pub security_min: SecurityMin,
}

impl Score {
    pub fn prettyprint(&self) -> String {
        format!(
            "{:?}, {:?}, {:?}, {:?}, {:?}",
            self.user_min, self.cmd_min, self.caps_min, self.setuser_min, self.security_min
        )
    }

    pub fn user_cmp(&self, other: &Score) -> Ordering {
        self.user_min.cmp(&other.user_min)
    }

    /// Compare the score of tasks results
    pub fn cmd_cmp(&self, other: &Score) -> Ordering {
        self.cmd_min
            .cmp(&other.cmd_min)
            .then(self.caps_min.cmp(&other.caps_min))
            .then(self.setuser_min.cmp(&other.setuser_min))
            .then(self.security_min.cmp(&other.security_min))
    }
}

impl PartialOrd for Score {
    fn partial_cmp(&self, other: &Self) -> Option<Ordering> {
        Some(self.cmp(other))
    }
}

impl Ord for Score {
    fn cmp(&self, other: &Self) -> Ordering {
        self.cmd_cmp(other).then(self.user_cmp(other))
    }

    fn max(self, other: Self) -> Self {
        std::cmp::max_by(self, other, Ord::cmp)
    }

    fn min(self, other: Self) -> Self {
        std::cmp::min_by(self, other, Ord::cmp)
    }

    fn clamp(self, min: Self, max: Self) -> Self {
        self.max(min).min(max)
    }
}

#[derive(Debug, Builder)]
pub struct Cred {
    #[builder(field)]
    pub groups: Vec<Group>,
    #[builder(field = User::from_uid(Uid::current()).unwrap().unwrap())]
    pub user: User,
    pub tty: Option<dev_t>,
    #[builder(default = nix::unistd::getppid(), into)]
    pub ppid: Pid,
}

impl<S: cred_builder::State> CredBuilder<S> {
    pub fn user_id(mut self, uid: impl Into<Uid>) -> Self {
        self.user = User::from_uid(uid.into()).unwrap().unwrap();
        self
    }
    pub fn user_name(mut self, name: impl Into<String>) -> Self {
        self.user = User::from_name(&name.into()).unwrap().unwrap();
        self
    }
    pub fn group_id(mut self, gid: impl Into<Gid>) -> Self {
        self.groups
            .push(Group::from_gid(gid.into()).unwrap().unwrap());
        self
    }
    pub fn group_name(mut self, name: impl Into<String>) -> Self {
        self.groups
            .push(Group::from_name(&name.into()).unwrap().unwrap());
        self
    }
    pub fn groups(mut self, groups: Vec<Gid>) -> Self {
        self.groups = groups
            .iter()
            .map(|gid| Group::from_gid(*gid).unwrap().unwrap())
            .collect();
        self
    }
}

#[derive(Clone, Debug)]
pub struct TaskMatch {
    pub score: Score,
    pub settings: ExecSettings,
}

impl TaskMatch {
    pub fn fully_matching(&self) -> bool {
        self.user_matching() && self.command_matching()
    }

    pub fn user_matching(&self) -> bool {
        self.score.user_min != ActorMatchMin::NoMatch
    }

    pub fn command_matching(&self) -> bool {
        !self.score.cmd_min.is_empty()
    }

    pub fn task(&self) -> Rc<RefCell<STask>> {
        self.settings.task.upgrade().expect("Internal Error")
    }

    pub fn role(&self) -> Rc<RefCell<SRole>> {
        self.task()
            .as_ref()
            .borrow()
            .role()
            .expect("Internal Error")
    }
}

impl Default for TaskMatch {
    fn default() -> Self {
        TaskMatch {
            score: Score {
                user_min: ActorMatchMin::NoMatch,
                cmd_min: CmdMin::empty(),
                caps_min: CapsMin::Undefined,
                setuser_min: SetUserMin::default(),
                security_min: SecurityMin::empty(),
            },
            settings: ExecSettings::new(),
        }
    }
}

pub trait TaskMatcher<T> {
    fn matches(
        &self,
        user: &Cred,
        cmd_opt: &Option<FilterMatcher>,
        command: &[String],
    ) -> Result<T, MatchError>;
}

pub trait CredMatcher {
    fn user_matches(&self, user: &Cred) -> ActorMatchMin;
}

fn find_from_envpath(needle: &PathBuf) -> Option<PathBuf> {
    if needle.is_absolute() {
        return None;
    }
    let env_path = std::env::var_os("PATH").unwrap();
    for path in std::env::split_paths(&env_path) {
        let path = path.join(needle);
        if path.exists() {
            return Some(path);
        }
    }
    None
}

fn match_path(input_path: &str, role_path: &String) -> CmdMin {
    if role_path == "**" {
        return CmdMin::FullWildcardPath;
    }
    let mut match_status = CmdMin::empty();
    let new_path = final_path(input_path);
    let role_path = final_path(role_path);
    debug!("Matching path {:?} with {:?}", new_path, role_path);
    if new_path == role_path {
        match_status |= CmdMin::Match;
    } else if let Ok(pattern) = Pattern::new(role_path.to_str().unwrap()) {
        if pattern.matches_path(&new_path) {
            match_status |= CmdMin::WildcardPath;
        }
    }
    if match_status.is_empty() {
        debug!(
            "No match for path ``{:?}`` for evaluated path : ``{:?}``",
            new_path, role_path
        );
    }
    match_status
}

/// Check if input args is matching with role args and return the score
/// role args can contains regex
/// input args is the command line args
fn match_args(input_args: &[String], role_args: &[String]) -> Result<CmdMin, Box<dyn Error>> {
    if role_args[0] == ".*" {
        return Ok(CmdMin::FullRegexArgs);
    }
    let commandline = input_args.join(" ");
    let role_args = role_args.join(" ");
    debug!("Matching args {:?} with {:?}", commandline, role_args);
    if commandline != role_args {
        debug!("test regex");
        evaluate_regex_cmd(role_args, commandline).inspect_err(|e| {
            debug!("{:?},No match for args {:?}", e, input_args);
        })
    } else {
        Ok(CmdMin::Match)
    }
}

#[cfg(feature = "pcre2")]
fn evaluate_regex_cmd(role_args: String, commandline: String) -> Result<CmdMin, Box<dyn Error>> {
    let regex = RegexBuilder::new().build(&role_args)?;
    if regex.is_match(commandline.as_bytes())? {
        Ok(CmdMin::RegexArgs)
    } else {
        Err(Box::new(MatchError::NoMatch(
            "Regex for command does not match".to_string(),
        )))
    }
}

#[cfg(not(feature = "pcre2"))]
fn evaluate_regex_cmd(_role_args: String, _commandline: String) -> Result<CmdMin, Box<dyn Error>> {
    Err(Box::new(MatchError::NoMatch))
}

/// Check if input command line is matching with role command line and return the score
fn match_command_line(input_command: &[String], role_command: &[String]) -> CmdMin {
    let mut result = CmdMin::empty();
    if !input_command.is_empty() {
        result = match_path(&input_command[0], &role_command[0]);
        if result.is_empty() || role_command.len() == 1 {
            return result;
        }
        match match_args(&input_command[1..], &role_command[1..]) {
            Ok(args_result) => result |= args_result,
            Err(err) => {
                if err.downcast_ref::<MatchError>().is_none() {
                    warn!("Error: {}", err);
                }
                return CmdMin::empty();
            }
        }
    }
    result
}

/// Find the minimum score for all commands that match the input command line
fn get_cmd_min(input_command: &[String], commands: &[SCommand]) -> CmdMin {
    let mut min_score: CmdMin = CmdMin::empty();
    debug!("Input {:?} matches with {:?}", input_command, commands);
    for command in commands {
        match parse_conf_command(command) {
            Ok(command) => {
                let new_score = match_command_line(input_command, &command);
                debug!("Score for command {:?} is {:?}", command, new_score);
                if !new_score.is_empty() && (min_score.is_empty() || (new_score < min_score)) {
                    debug!("New min score for command {:?} is {:?}", command, new_score);
                    min_score = new_score;
                }
            }
            Err(err) => {
                warn!("Error: {}", err);
            }
        }
    }
    min_score
}

fn get_caps_min(caps: &Option<CapSet>) -> CapsMin {
    match caps {
        Some(caps) => {
            if caps.is_empty() {
                CapsMin::NoCaps
            } else if *caps == !CapSet::empty() {
                CapsMin::CapsAll
            } else if capabilities_are_exploitable(caps) {
                CapsMin::CapsAdmin(caps.size())
            } else {
                CapsMin::CapsNoAdmin(caps.size())
            }
        }
        None => CapsMin::NoCaps,
    }
}

fn get_security_min(opt: &Option<Rc<RefCell<Opt>>>) -> SecurityMin {
    match opt {
        Some(opt) => {
            let opt = opt.as_ref().borrow();
            let mut result = SecurityMin::empty();
            if let Some(value) = opt.bounding {
                if value.is_strict() {
                    result |= SecurityMin::DisableBounding;
                }
            }
            if let Some(value) = opt.root {
                if value.is_privileged() {
                    result |= SecurityMin::EnableRoot;
                }
            }
            if let Some(value) = &opt.path {
                if value.default_behavior.is_keep_unsafe() {
                    result |= SecurityMin::KeepUnsafePath;
                } else if value.default_behavior.is_keep_safe() {
                    result |= SecurityMin::KeepPath;
                }
            }
            if let Some(value) = &opt.env {
                if value.default_behavior.is_keep() {
                    result |= SecurityMin::KeepEnv;
                }
            }
            if opt.authentication.is_some_and(|auth| auth.is_skip()) {
                result |= SecurityMin::SkipAuth;
            }
            result
        }
        None => SecurityMin::empty(),
    }
}

fn group_is_root(actortype: &SGroupType) -> bool {
    (*actortype).fetch_id().map_or(false, |id| id == 0)
}

fn user_is_root(actortype: &SUserType) -> bool {
    (*actortype).fetch_id().map_or(false, |id| id == 0)
}

fn groups_contains_root(list: Option<&SGroups>) -> bool {
    if let Some(list) = list {
        match list {
            SGroups::Single(group) => group_is_root(group),
            SGroups::Multiple(groups) => groups.iter().any(group_is_root),
        }
    } else {
        false
    }
}

fn groups_len(groups: Option<&SGroups>) -> usize {
    match groups {
        Some(groups) => groups.len(),
        None => 0,
    }
}

fn get_setuid_min(
    setuid: Option<&SUserType>,
    setgid: Option<&SGroups>,
    security_min: &SecurityMin,
) -> SetUserMin {
    match (setuid, setgid) {
        (Some(setuid), setgid) => {
            if security_min.contains(SecurityMin::EnableRoot) {
                // root is privileged
                if user_is_root(setuid) {
                    if groups_contains_root(setgid) {
                        SetUserMin {
                            uid: Some(SetuidMin { is_root: true }),
                            gid: Some(SetgidMin {
                                is_root: true,
                                nb_groups: (groups_len(setgid)),
                            }),
                        }
                    } else if setgid.is_none() || groups_len(setgid) == 0 {
                        SetUserMin {
                            uid: Some(SetuidMin { is_root: true }),
                            gid: None,
                        }
                    } else {
                        SetUserMin {
                            uid: Some(SetuidMin { is_root: true }),
                            gid: Some(SetgidMin {
                                is_root: false,
                                nb_groups: (groups_len(setgid)),
                            }),
                        }
                    }
                } else if groups_contains_root(setgid) {
                    SetUserMin {
                        uid: Some(SetuidMin { is_root: false }),
                        gid: Some(SetgidMin {
                            is_root: true,
                            nb_groups: (groups_len(setgid)),
                        }),
                    }
                } else if setgid.is_none() || groups_len(setgid) == 0 {
                    SetUserMin {
                        uid: Some(SetuidMin { is_root: false }),
                        gid: None,
                    }
                } else {
                    SetUserMin {
                        uid: Some(SetuidMin { is_root: false }),
                        gid: Some(SetgidMin {
                            is_root: false,
                            nb_groups: (groups_len(setgid)),
                        }),
                    }
                }
            } else {
                // root is a user
                SetUserMin {
                    uid: Some(SetuidMin { is_root: false }),
                    gid: Some(SetgidMin {
                        is_root: false,
                        nb_groups: (groups_len(setgid)),
                    }),
                }
            }
        }
        (None, setgid) => {
            let len = groups_len(setgid);
            if len == 0 {
                SetUserMin {
                    uid: None,
                    gid: None,
                }
            } else if security_min.contains(SecurityMin::EnableRoot) && groups_contains_root(setgid)
            {
                SetUserMin {
                    uid: None,
                    gid: Some(SetgidMin {
                        is_root: true,
                        nb_groups: len,
                    }),
                }
            } else {
                SetUserMin {
                    uid: None,
                    gid: Some(SetgidMin {
                        is_root: false,
                        nb_groups: len,
                    }),
                }
            }
        }
    }
}

impl TaskMatcher<TaskMatch> for Rc<RefCell<STask>> {
    fn matches(
        &self,
        user: &Cred,
        cmd_opt: &Option<FilterMatcher>,
        command: &[String],
    ) -> Result<TaskMatch, MatchError> {
        if let Some(cmd_opt) = cmd_opt {
            if let Some(task) = &cmd_opt.task {
                if task != &self.as_ref().borrow().name.to_string() {
                    debug!("Task {} does not match", self.as_ref().borrow().name);
                    return Err(MatchError::NoMatch("Task name does not match".to_string()));
                }
            }
        }
        debug!("Matching task {}", self.as_ref().borrow().name);

        // Match initial task commands
        let TaskMatch {
            mut score,
            mut settings,
        } = self
            .as_ref()
            .borrow()
            .commands
            .matches(user, cmd_opt, command)?;

        // Process capabilities and security
        let capset = self
            .as_ref()
            .borrow()
            .cred
            .capabilities
            .as_ref()
            .map(|caps| caps.to_capset());
        score.caps_min = get_caps_min(&capset);
        score.security_min = get_security_min(&self.as_ref().borrow().options);
        if cmd_opt
            .as_ref()
            .and_then(|filter| filter.env_behavior) // if the command wants to override the behavior
            .as_ref()
            .is_some_and(|behavior| {
                settings
                    .opt
                    .to_opt() // at this point we own the opt structure
                    .as_ref()
                    .borrow()
                    .env
                    .as_ref()
                    .is_some_and(|env| {
                        !env.override_behavior.is_some_and(|b| b)
                            || env.default_behavior == *behavior
                    })
                // but the polcy deny it and the behavior is not the same as the default one
                // we return NoMatch
                // (explaination: if the behavior is the same as the default one, we don't override it)
            })
        {
            return Err(MatchError::NoMatch(
                "The user wants to override the behavior but the policy deny it".to_string(),
            ));
        }
        // Processing setuid
        let setuid: Option<SUserChooser> = self.as_ref().borrow().cred.setuid.clone();
        let setuid_result = match setuid {
            Some(SUserChooser::Actor(s)) => Some(s),
            Some(SUserChooser::ChooserStruct(t)) => {
                match cmd_opt.as_ref().and_then(|cmd| cmd.user.as_ref()) {
                    None => {
                        debug!(
                            "Aucun utilisateur spécifié dans la commande, fallback utilisé : {:?}",
                            t.fallback
                        );
                        Some(t.fallback.clone()) // Retourne le fallback si aucun utilisateur n'est spécifié
                    }
                    Some(user) => {
                        debug!("Utilisateur spécifié dans la commande : {}", user);

                        // Comparer l'utilisateur spécifié avec le fallback
                        if user.fetch_eq(&t.fallback) {
                            debug!(
                                "L'utilisateur spécifié dans la commande correspond au fallback !"
                            );
                            Some(t.fallback.clone()) // Si l'utilisateur correspond au fallback, utiliser le fallback
                        } else if t.sub.iter().any(|s| s.fetch_eq(user)) {
                            // Si l'utilisateur est explicitement interdit dans `sub`
                            return Err(MatchError::NoMatch(
                                "L'utilisateur est interdit dans sub.".into(),
                            ));
                        } else if t.add.iter().any(|s| s.fetch_eq(user)) {
                            // Si l'utilisateur est explicitement autorisé dans `add`

                            Some(user.clone()) // Retourner une erreur immédiate
                        } else {
                            // Aucun match explicite, appliquer le comportement par défaut
                            match t.default {
                                SetBehavior::None => {
<<<<<<< HEAD
                                    println!("Aucun comportement par défaut applicable.");
=======
>>>>>>> 8a314656
                                    return Err(MatchError::NoMatch(
                                        "Aucun comportement par défaut applicable.".into(),
                                    )); // Aucun utilisateur par défaut
                                }
                                SetBehavior::All => {
                                    debug!("Tous les utilisateurs sont acceptés.");
                                    Some(user.clone()) // Tout utilisateur accepté
                                }
                            }
                        }
                    }
                }
            }
            None => None,
        };

        // Set gid processing
        let setgid = &self.as_ref().borrow().cred.setgid;

        // Calculate setuid and setgid minimum
        score.setuser_min =
            get_setuid_min(setuid_result.as_ref(), setgid.as_ref(), &score.security_min);

        // Update task settings
        settings.setuid = setuid_result.clone();
        settings.setgroups = setgid.clone();
        settings.caps = capset;

        // Get options stack from the task
        let stack = OptStack::from_task(self.clone());
        settings.opt = stack;

        // Return the final TaskMatch
        Ok(TaskMatch { score, settings })
    }
}

fn get_default_behavior(commands: &Option<SetBehavior>) -> &SetBehavior {
    match commands.as_ref() {
        Some(commands) => commands,
        None => &SetBehavior::None,
    }
}

impl TaskMatcher<TaskMatch> for SCommands {
    fn matches(
        &self,
        _: &Cred,
        _: &Option<FilterMatcher>,
        input_command: &[String],
    ) -> Result<TaskMatch, MatchError> {
        let min_score: CmdMin;
        let mut settings = ExecSettings::new();
        // if the command is forbidden, we return NoMatch
        debug!("Checking if command is forbidden");
        let is_forbidden = get_cmd_min(input_command, &self.sub);
        if !is_forbidden.is_empty() {
            debug!("Command is forbidden");
            return Err(MatchError::NoMatch("Command is forbidden".to_string()));
        }
        // otherwise, we check if behavior is No command allowed by default
        if get_default_behavior(&self.default_behavior).is_none() {
            debug!("Checking if command is allowed by default");
            // if the behavior is No command by default, we check if the command is allowed explicitly.
            min_score = get_cmd_min(input_command, &self.add);
            if min_score.is_empty() {
                return Err(MatchError::NoMatch("Command is not allowed".to_string()));
            }
        } else {
            min_score = CmdMin::all();
            debug!("Command is allowed by default");
        }

        if let Some(program) =
            find_from_envpath(&input_command[0].parse().expect("The path is not valid"))
        {
            settings.exec_path = program;
            settings.exec_args = input_command[1..].to_vec();
        } else {
            // encapsulate the command in sh command
            settings.exec_path = PathBuf::from("/bin/sh");
            settings.exec_args = vec!["-c".to_string(), shell_words::join(input_command)];
        }

        Ok(TaskMatch {
            score: Score {
                user_min: ActorMatchMin::NoMatch,
                cmd_min: min_score,
                caps_min: CapsMin::Undefined,
                setuser_min: SetUserMin::default(),
                security_min: SecurityMin::empty(),
            },
            settings,
        })
    }
}

/// Check if user's groups is matching with any of the role's groups
fn match_groups(groups: &[Group], role_groups: &[SGroups]) -> bool {
    for role_group in role_groups {
        if match role_group {
            SGroups::Single(group) => {
                debug!(
                    "Checking group {}, with {:?}, it must be {}",
                    group,
                    groups,
                    groups.iter().any(|g| group == g)
                );
                groups.iter().any(|g| group == g)
            }
            SGroups::Multiple(multiple_actors) => multiple_actors.iter().all(|actor| {
                debug!("Checking group {}, with {:?}", actor, groups);
                groups.iter().any(|g| actor == g)
            }),
        } {
            return true;
        }
    }
    false
}

impl CredMatcher for Rc<RefCell<SRole>> {
    fn user_matches(&self, user: &Cred) -> ActorMatchMin {
        let borrow = self.as_ref().borrow();
        if PluginManager::notify_duty_separation(&self.as_ref().borrow(), user).is_deny() {
            warn!("You are forbidden to use a role due to a conflict of interest, please contact your administrator");
            return ActorMatchMin::NoMatch;
        }
        let matches = borrow.actors.iter().filter_map(|actor| {
            match actor {
                SActor::User { id, .. } => {
                    if let Some(id) = id {
                        if *id == user.user {
                            return Some(ActorMatchMin::UserMatch);
                        }
                    }
                }
                SActor::Group { groups, .. } => {
                    if let Some(groups) = groups.as_ref() {
                        if match_groups(&user.groups, &[groups.clone()]) {
                            return Some(ActorMatchMin::GroupMatch(groups.len()));
                        }
                    }
                }
                SActor::Unknown(element) => {
                    let min = PluginManager::notify_user_matcher(&as_borrow!(self), user, element);
                    if !min.is_no_match() {
                        return Some(min);
                    }
                }
            }
            None
        });
        let min = matches.min().unwrap_or(ActorMatchMin::NoMatch);
        debug!(
            "Role {} : User {} matches with {:?}",
            borrow.name, user.user.name, min
        );
        min
    }
}

impl TaskMatcher<TaskMatch> for Vec<Rc<RefCell<STask>>> {
    fn matches(
        &self,
        user: &Cred,
        cmd_opt: &Option<FilterMatcher>,
        command: &[String],
    ) -> Result<TaskMatch, MatchError> {
        let mut min_task = TaskMatch::default();
        let mut nmatch = 0;
        for task in self.iter() {
            match task.matches(user, cmd_opt, command) {
                Ok(mut task_match) => {
                    if !min_task.command_matching()
                        || task_match.score.cmd_cmp(&min_task.score) == Ordering::Less
                    {
                        task_match.score.user_min = min_task.score.user_min;
                        task_match.settings.task = Rc::downgrade(task);
                        min_task = task_match;
                        nmatch = 1;
                    } else if task_match.score == min_task.score
                        && task_match.settings != min_task.settings
                    {
                        nmatch += 1;
                    }
                }
                Err(err) => match err {
                    MatchError::NoMatch(_) => {
                        continue;
                    }
                    MatchError::Conflict(_) => {
                        return Err(err);
                    }
                },
            }
        }
        debug!("nmatch = {}", nmatch);
        if nmatch == 0 {
            Err(MatchError::NoMatch("No tasks matched".into()))
        } else if nmatch == 1 {
            Ok(min_task)
        } else {
            Err(MatchError::Conflict("Multiple tasks matched".into()))
        }
    }
}

impl TaskMatcher<TaskMatch> for Vec<Rc<RefCell<SRole>>> {
    fn matches(
        &self,
        user: &Cred,
        cmd_opt: &Option<FilterMatcher>,
        command: &[String],
    ) -> Result<TaskMatch, MatchError> {
        let mut min_role = TaskMatch::default();
        let mut nmatch = 0;
        for role in self.iter() {
            match role.matches(user, cmd_opt, command) {
                Ok(mut role_match) => {
                    role_match.score.user_min = min_role.score.user_min;
                    if min_role.score.cmd_min.is_empty() || role_match.score < min_role.score {
                        min_role = role_match;
                        nmatch = 1;
                    } else if role_match.score == min_role.score
                        && !Rc::ptr_eq(
                            &role_match.settings.task.upgrade().unwrap(),
                            &min_role.settings.task.upgrade().unwrap(),
                        )
                    {
                        nmatch += 1;
                    }
                }
                Err(err) => {
                    if err.is_no_match() {
                        continue;
                    } else {
                        return Err(err);
                    }
                }
            }
        }
        if nmatch == 0 {
            Err(MatchError::NoMatch("No roles matched".into()))
        } else if nmatch == 1 {
            Ok(min_role)
        } else {
            Err(MatchError::Conflict("Multiple roles matched".into()))
        }
    }
}

impl TaskMatcher<TaskMatch> for Rc<RefCell<SRole>> {
    fn matches(
        &self,
        user: &Cred,
        cmd_opt: &Option<FilterMatcher>,
        command: &[String],
    ) -> Result<TaskMatch, MatchError> {
        if let Some(cmd_opt) = cmd_opt {
            if let Some(role) = &cmd_opt.role {
                if role != &self.as_ref().borrow().name {
                    return Err(MatchError::NoMatch("Role name does not match".to_string()));
                }
            }
        }
        let borrow = self.as_ref().borrow();
        let mut min_role = TaskMatch::default();
        let user_min = self.user_matches(user);
        min_role.score.user_min = user_min;

        let mut nmatch = 0;

        match borrow.tasks.matches(user, cmd_opt, command) {
            Ok(task_match) => {
                if !min_role.fully_matching()
                    || (task_match.command_matching() && task_match.score < min_role.score)
                {
                    min_role = task_match;
                    nmatch = 1;
                }
            }
            Err(MatchError::NoMatch(_)) => {
                nmatch = 0;
            }
            Err(MatchError::Conflict(msg)) => {
                return Err(MatchError::Conflict(msg));
            }
        }
        min_role.score.user_min = user_min;
        plugin_role_match(
            user_min,
            borrow,
            user,
            cmd_opt,
            command,
            &mut min_role,
            &mut nmatch,
        );
        debug!(
            "==== Role {} ====\n score: {}",
            self.as_ref().borrow().name,
            min_role.score.prettyprint()
        );
        if nmatch == 0 {
            Err(MatchError::NoMatch("No tasks matched".into()))
        } else if nmatch == 1 {
            debug!(
                "=== Role {} === : Match for task {}\nScore : {}",
                self.as_ref().borrow().name,
                min_role.task().as_ref().borrow().name.to_string(),
                min_role.score.prettyprint()
            );
            Ok(min_role)
        } else {
            Err(MatchError::Conflict("Multiple tasks matched".into()))
        }
    }
}

fn plugin_role_match(
    user_min: ActorMatchMin,
    borrow: std::cell::Ref<'_, SRole>,
    user: &Cred,
    cmd_opt: &Option<FilterMatcher>,
    command: &[String],
    min_role: &mut TaskMatch,
    nmatch: &mut i32,
) {
    let mut matcher = TaskMatch::default();
    matcher.score.user_min = user_min;
    // notify plugins
    match PluginManager::notify_role_matcher(&borrow, user, cmd_opt, command, &mut matcher) {
        PluginResultAction::Override => {
            *min_role = matcher;
            *nmatch = if min_role.fully_matching() { 1 } else { 0 };
        }
        PluginResultAction::Edit => {
            debug!("Plugin edit");
            if !min_role.command_matching()
                || (matcher.command_matching() && matcher.score.cmd_min < min_role.score.cmd_min)
            {
                *min_role = matcher;
                *nmatch = 1;
            } else if matcher.score == min_role.score {
                *nmatch += 1;
            } else if !matcher.fully_matching() {
                *nmatch = 0;
            }
        }
        PluginResultAction::Ignore => {}
    }
    debug!("nmatch = {}", nmatch);
}

impl TaskMatcher<TaskMatch> for Rc<RefCell<SConfig>> {
    fn matches(
        &self,
        user: &Cred,
        cmd_opt: &Option<FilterMatcher>,
        command: &[String],
    ) -> Result<TaskMatch, MatchError> {
        debug!(
            "Config : Matching user {} with command {:?}",
            user.user.name, command
        );
        let mut tasks: Vec<TaskMatch> = Vec::new();
        for role in self.as_ref().borrow().roles.iter() {
            if let Ok(matched) = role.matches(user, cmd_opt, command) {
                if matched.fully_matching() {
                    if tasks.is_empty() || matched.score < tasks[0].score {
                        tasks.clear();
                        tasks.push(matched);
                    } else if matched.score == tasks[0].score
                        && !Rc::ptr_eq(
                            &matched.settings.task.upgrade().unwrap(),
                            &tasks[0].settings.task.upgrade().unwrap(),
                        )
                    {
                        tasks.push(matched);
                    }
                }
            } // we ignore error, because it's not a match
        }
        if tasks.is_empty() {
            Err(MatchError::NoMatch("No roles matched".into()))
        } else if tasks.len() > 1 {
            Err(MatchError::Conflict("Multiple roles matched".into()))
        } else {
            debug!(
                "Config : Matched user {}\n - command {:?}\n - with task {}\n - with role {}\n - with score {:?}",
                user.user.name,
                command,
                tasks[0].task().as_ref().borrow().name.to_string(),
                tasks[0].role().as_ref().borrow().name,
                tasks[0].score.prettyprint()
            );
            Ok(tasks[0].clone())
        }
    }
}

#[cfg(test)]
mod tests {

    use std::fs;

    use capctl::Cap;
    use test_log::test;

    use crate::{
        database::{
            make_weak_config,
            options::{EnvBehavior, PathBehavior, SAuthentication, SBounding, SPrivileged},
            structs::{IdTask, RoleGetter, SCredentials, SSetuidSet},
            versionning::Versioning,
        },
        rc_refcell,
    };

    use super::*;

    fn get_non_root_uid() -> u32 {
        // list all users
        let passwd = fs::read_to_string("/etc/passwd").unwrap();
        let passwd: Vec<&str> = passwd.split('\n').collect();
        return passwd
            .iter()
            .map(|line| {
                let line: Vec<&str> = line.split(':').collect();
                line[2].parse::<u32>().unwrap()
            })
            .find(|uid| *uid != 0)
            .unwrap();
    }

    #[test]
    fn test_find_from_envpath() {
        let needle = PathBuf::from("ls");
        let result = find_from_envpath(&needle);
        println!("{:?}", result);
        assert_eq!(result, Some("/usr/bin/ls".into()));
    }

    #[test]
    fn test_find_from_envpath_absolute_path() {
        // Avec un chemin absolu
        let needle = PathBuf::from("/bin/ls");
        let result = find_from_envpath(&needle);
        println!("{:?}", result);
        assert_eq!(result, None);
    }

    #[test]
    fn test_find_from_envpath_not_found() {
        // Avec un fichier qui n'existe pas dans le PATH.
        let needle = PathBuf::from("no_path");
        let result = find_from_envpath(&needle);
        println!("{:?}", result);
        assert_eq!(result, None);
    }

    #[test]
    fn test_match_path() {
        let result = match_path(&"/bin/ls".to_string(), &"/bin/ls".to_string());
        assert_eq!(result, CmdMin::Match);
    }

    #[test]
    fn test_match_args() {
        let result = match_args(
            &["-l".to_string(), "-a".to_string()],
            &["-l".to_string(), "-a".to_string()],
        );
        assert!(result.is_ok());
        assert_eq!(result.unwrap(), CmdMin::Match);
    }

    #[test]
    fn test_match_command_line() {
        let result = match_command_line(
            &["/bin/ls".to_string(), "-l".to_string(), "-a".to_string()],
            &["/bin/ls".to_string(), "-l".to_string(), "-a".to_string()],
        );
        assert_eq!(result, CmdMin::Match);
    }

    #[test]
    fn test_get_cmd_min() {
        let result = get_cmd_min(
            &["/bin/ls".to_string(), "-l".to_string(), "-a".to_string()],
            &[
                "/bin/l*".into(),
                "/bin/ls .*".into(),
                "/bin/ls -l -a".into(),
            ],
        );
        assert_eq!(result, CmdMin::Match);
    }

    #[test]
    fn test_get_caps_min_all() {
        let caps = !CapSet::empty();
        assert_eq!(get_caps_min(&Some(caps)), CapsMin::CapsAll);
    }

    #[test]
    fn test_get_caps_min_no_admin() {
        let mut caps = CapSet::empty();
        caps.add(Cap::NET_BIND_SERVICE);
        assert_eq!(get_caps_min(&Some(caps)), CapsMin::CapsNoAdmin(1));
    }

    #[test]
    fn test_get_caps_min_admin() {
        let mut caps = CapSet::empty();
        caps.add(Cap::SYS_ADMIN);
        assert_eq!(get_caps_min(&Some(caps)), CapsMin::CapsAdmin(1));
    }

    #[test]
    fn test_get_caps_min_no_caps() {
        assert_eq!(get_caps_min(&None), CapsMin::NoCaps);
    }

    #[test]
    fn test_get_security_min() {
        let rcopt = Rc::new(RefCell::new(Opt::default()));
        {
            let opt = &mut rcopt.as_ref().borrow_mut();
            opt.bounding = Some(SBounding::Strict);
            opt.root = Some(SPrivileged::Privileged);
            opt.path.as_mut().unwrap().default_behavior = PathBehavior::KeepUnsafe;
            opt.env.as_mut().unwrap().default_behavior = EnvBehavior::Keep;
            opt.authentication = Some(SAuthentication::Skip);
        }

        assert_eq!(
            get_security_min(&Some(rcopt.clone())),
            SecurityMin::DisableBounding
                | SecurityMin::EnableRoot
                | SecurityMin::KeepUnsafePath
                | SecurityMin::KeepEnv
                | SecurityMin::SkipAuth
        );
        rcopt
            .as_ref()
            .borrow_mut()
            .path
            .as_mut()
            .unwrap()
            .default_behavior = PathBehavior::KeepSafe;
        assert_eq!(
            get_security_min(&Some(rcopt.clone())),
            SecurityMin::DisableBounding
                | SecurityMin::EnableRoot
                | SecurityMin::KeepPath
                | SecurityMin::KeepEnv
                | SecurityMin::SkipAuth
        );
    }

    #[test]
    fn test_is_root() {
        assert!(user_is_root(&"root".into()));
        assert!(user_is_root(&0.into()));
        assert!(!user_is_root(&1.into()));
        assert!(group_is_root(&"root".into()));
        assert!(group_is_root(&0.into()));
        assert!(!group_is_root(&1.into()));
    }

    #[test]
    fn test_list_contains_root() {
        let mut list = SGroups::Single("root".into());
        assert!(groups_contains_root(Some(&list)));
        list = SGroups::Multiple(vec!["root".into(), 1.into()]);
        assert!(groups_contains_root(Some(&list)));
        list = SGroups::Multiple(vec![1.into(), 2.into()]);
        assert!(!groups_contains_root(Some(&list)));
    }

    #[test]
    fn test_get_setuid_min() {
        let mut setuid: Option<SUserType> = Some("root".into());
        let mut setgid = Some(SGroups::Single("root".into()));
        let security_min = SecurityMin::EnableRoot;
        assert_eq!(
            get_setuid_min(setuid.as_ref(), setgid.as_ref(), &security_min),
            SetUserMin {
                uid: Some(SetuidMin { is_root: true }),
                gid: Some(SetgidMin {
                    is_root: true,
                    nb_groups: 1
                })
            }
        );
        setuid = Some("1".into());
        assert_eq!(
            get_setuid_min(setuid.as_ref(), setgid.as_ref(), &security_min),
            SetUserMin {
                uid: Some(SetuidMin { is_root: false }),
                gid: Some(SetgidMin {
                    is_root: true,
                    nb_groups: 1
                })
            }
        );
        setgid = Some(SGroups::Multiple(vec![1.into(), 2.into()]));
        assert_eq!(
            get_setuid_min(setuid.as_ref(), setgid.as_ref(), &security_min),
            SetUserMin {
                uid: Some(SetuidMin { is_root: false }),
                gid: Some(SetgidMin {
                    is_root: false,
                    nb_groups: 2
                })
            }
        );
        assert_eq!(
            get_setuid_min(None, setgid.as_ref(), &security_min),
            SetUserMin {
                uid: None,
                gid: Some(SetgidMin {
                    is_root: false,
                    nb_groups: 2
                })
            }
        );
        assert_eq!(
            get_setuid_min(None, None, &security_min),
            SetUserMin {
                uid: None,
                gid: None
            }
        );
        assert_eq!(
            get_setuid_min(setuid.as_ref(), None, &security_min),
            SetUserMin {
                uid: Some(SetuidMin { is_root: false }),
                gid: None
            }
        );
        let setuid: Option<SUserType> = Some("root".into());
        assert_eq!(
            get_setuid_min(setuid.as_ref(), None, &security_min),
            SetUserMin {
                uid: Some(SetuidMin { is_root: true }),
                gid: None,
            }
        );
        setgid = Some(SGroups::Multiple(vec![1.into(), 2.into()]));
        assert_eq!(
            get_setuid_min(setuid.as_ref(), setgid.as_ref(), &security_min),
            SetUserMin {
                uid: Some(SetuidMin { is_root: true }),
                gid: Some(SetgidMin {
                    is_root: false,
                    nb_groups: 2,
                }),
            }
        );
        setgid = Some(SGroups::Multiple(vec![]));
        assert_eq!(
            get_setuid_min(setuid.as_ref(), setgid.as_ref(), &security_min),
            SetUserMin {
                uid: Some(SetuidMin { is_root: true }),
                gid: None,
            }
        );

        setgid = Some(SGroups::Multiple(vec![0.into()]));
        assert_eq!(
            get_setuid_min(None, setgid.as_ref(), &security_min),
            SetUserMin {
                uid: None,
                gid: Some(SetgidMin {
                    is_root: true,
                    nb_groups: 1,
                }),
            }
        );
    }

    #[test]
    fn test_score_cmp() {
        let score1 = Score {
            user_min: ActorMatchMin::UserMatch,
            cmd_min: CmdMin::Match,
            caps_min: CapsMin::CapsAll,
            setuser_min: SetUserMin {
                uid: Some(SetuidMin { is_root: true }),
                gid: Some(SetgidMin {
                    is_root: true,
                    nb_groups: 1,
                }),
            },
            security_min: SecurityMin::DisableBounding | SecurityMin::EnableRoot,
        };
        let mut score2 = Score {
            user_min: ActorMatchMin::UserMatch,
            cmd_min: CmdMin::Match,
            caps_min: CapsMin::CapsAll,
            setuser_min: SetUserMin {
                uid: Some(SetuidMin { is_root: true }),
                gid: Some(SetgidMin {
                    is_root: true,
                    nb_groups: 1,
                }),
            },
            security_min: SecurityMin::DisableBounding,
        };
        assert_eq!(score1.cmp(&score2), Ordering::Greater);
        assert_eq!(score2.cmp(&score1), Ordering::Less);
        assert_eq!(score1.max(score2), score1);
        assert_eq!(score1.min(score2), score2);
        assert_eq!(score1.clamp(score2, score1), score1);
        assert_eq!(score1.clamp(score2, score2), score2);
        score2.security_min = SecurityMin::DisableBounding | SecurityMin::EnableRoot;
        assert_eq!(score1.cmp(&score2), Ordering::Equal);
        score2.setuser_min = SetUserMin {
            uid: Some(SetuidMin { is_root: true }),
            gid: Some(SetgidMin {
                is_root: true,
                nb_groups: 2,
            }),
        };
        assert_eq!(score1.cmp(&score2), Ordering::Less);
        score2.setuser_min = SetUserMin {
            uid: Some(SetuidMin { is_root: false }),
            gid: Some(SetgidMin {
                is_root: true,
                nb_groups: 2,
            }),
        };
        assert_eq!(score1.cmp(&score2), Ordering::Greater);
        score2.setuser_min = SetUserMin {
            uid: Some(SetuidMin { is_root: true }),
            gid: Some(SetgidMin {
                is_root: false,
                nb_groups: 2,
            }),
        };
        assert_eq!(score1.cmp(&score2), Ordering::Greater);
        score2.setuser_min = SetUserMin {
            uid: Some(SetuidMin { is_root: false }),
            gid: Some(SetgidMin {
                is_root: false,
                nb_groups: 2,
            }),
        };
        assert_eq!(score1.cmp(&score2), Ordering::Greater);
        score2.setuser_min = SetUserMin {
            uid: Some(SetuidMin { is_root: true }),
            gid: Some(SetgidMin {
                is_root: true,
                nb_groups: 1,
            }),
        };
        assert_eq!(score1.cmp(&score2), Ordering::Equal);
        score2.caps_min = CapsMin::CapsAdmin(1);
        assert_eq!(score1.cmp(&score2), Ordering::Greater);
        score2.caps_min = CapsMin::CapsNoAdmin(1);
        assert_eq!(score1.cmp(&score2), Ordering::Greater);
        score2.caps_min = CapsMin::NoCaps;
        assert_eq!(score1.cmp(&score2), Ordering::Greater);
        score2.caps_min = CapsMin::CapsAll;
        assert_eq!(score1.cmp(&score2), Ordering::Equal);
        score2.cmd_min = CmdMin::FullWildcardPath;
        assert_eq!(score1.cmp(&score2), Ordering::Less);
        score2.cmd_min = CmdMin::WildcardPath;
        assert_eq!(score1.cmp(&score2), Ordering::Less);
        score2.cmd_min = CmdMin::RegexArgs;
        assert_eq!(score1.cmp(&score2), Ordering::Less);
        score2.cmd_min = CmdMin::FullRegexArgs;
        assert_eq!(score1.cmp(&score2), Ordering::Less);
        score2.cmd_min = CmdMin::Match;
        assert_eq!(score1.cmp(&score2), Ordering::Equal);
        score2.user_min = ActorMatchMin::GroupMatch(1);
        assert_eq!(score1.cmp(&score2), Ordering::Less);
        score2.user_min = ActorMatchMin::NoMatch;
        assert_eq!(score1.cmp(&score2), Ordering::Less);
        score2.user_min = ActorMatchMin::UserMatch;
        assert_eq!(score1.cmp(&score2), Ordering::Equal);
    }

    fn setup_test_config(num_roles: usize) -> Rc<RefCell<SConfig>> {
        SConfig::builder()
            .roles((0..num_roles).map(|i| SRole::builder(format!("role{}", i)).build()))
            .build()
    }

    fn setup_test_role(
        num_tasks: usize,
        role: Option<Rc<RefCell<SRole>>>,
        with_config: Option<Rc<RefCell<SConfig>>>,
    ) -> Rc<RefCell<SRole>> {
        let role = role.unwrap_or_else(|| {
            let mut role = SRole::default();
            role.name = "test".to_string();
            role._config = with_config.map(|config| Rc::downgrade(&config));
            Rc::new(RefCell::new(role))
        });
        for i in 0..num_tasks {
            let mut task = STask::default();
            task.name = IdTask::Name(format!("{}_task_{}", role.as_ref().borrow().name, i));
            task._role = Some(Rc::downgrade(&role));
            role.as_ref().borrow_mut().tasks.push(Rc::new(task.into()));
        }
        role
    }

    #[test]
    fn test_matcher_matches() {
        let config = setup_test_config(2);
        let role0 = setup_test_role(2, Some(config.as_ref().borrow().roles[0].clone()), None);
        let r0_task0 = role0.as_ref().borrow().tasks[0].clone();
        let r0_task1 = role0.as_ref().borrow().tasks[1].clone();
        let role1 = setup_test_role(2, Some(config.as_ref().borrow().roles[1].clone()), None);
        let r1_task0 = role1.as_ref().borrow().tasks[0].clone();
        let r1_task1 = role1.as_ref().borrow().tasks[1].clone();

        // every tasks matches but not at the same score, so the least one is matched
        role0
            .as_ref()
            .borrow_mut()
            .actors
            .push(SActor::user("root").build());
        role1
            .as_ref()
            .borrow_mut()
            .actors
            .push(SActor::user("root").build());

        r0_task0
            .as_ref()
            .borrow_mut()
            .commands
            .add
            .push("/bin/ls -l -a".into()); // candidate
        r0_task1
            .as_ref()
            .borrow_mut()
            .commands
            .add
            .push("/bin/ls .*".into()); // regex args > r1_task1

        r1_task0
            .as_ref()
            .borrow_mut()
            .commands
            .add
            .push("/bin/ls -l -a".into()); //AllCaps > r1_task1
        r1_task1
            .as_ref()
            .borrow_mut()
            .commands
            .add
            .push("/bin/ls -l -a".into()); //One Capability > r1_task1

        r1_task0.as_ref().borrow_mut().cred.capabilities = Some((!CapSet::empty()).into());
        let mut capset = CapSet::empty();
        capset.add(Cap::SYS_ADMIN);
        r1_task1.as_ref().borrow_mut().cred.capabilities = Some(capset.into());

        let cred = Cred {
            user: User::from_uid(Uid::from_raw(0)).unwrap().unwrap(),
            groups: vec![Group::from_name("root").unwrap().unwrap()],
            ppid: Pid::from_raw(0),
            tty: None,
        };

        let command = vec!["/bin/ls".to_string(), "-l".to_string(), "-a".to_string()];
        let result = config.matches(&cred, &None, &command);
        debug!("Result : {:?}", result);
        assert!(result.is_ok());
        let result = result.unwrap();
        assert_eq!(
            result.task().as_ref().borrow().name,
            IdTask::Name("role0_task_0".to_string())
        );
        assert_eq!(result.role().as_ref().borrow().name, "role0");
    }

    #[test]

    fn test_setuid_fallback_valid() {
        // Configuration de test
        let config = setup_test_config(1); // Un seul rôle pour simplifier
        let role = setup_test_role(1, Some(config.as_ref().borrow().roles[0].clone()), None);
        let task = role.as_ref().borrow().tasks[0].clone();

        // Ajout d'un acteur autorisé
        role.as_ref()
            .borrow_mut()
            .actors
            .push(SActor::user("root").build());

        task.as_ref().borrow_mut().commands.default_behavior = Some(SetBehavior::All);

        // Définition du `setuid` avec un `fallback`
        let fallback_user = SUserType::from(get_non_root_uid());
        let chooser_struct = SSetuidSet {
            fallback: fallback_user.clone(),
            default: SetBehavior::None,
            add: vec![], // Pas d'ajout explicite
            sub: vec![], // Pas de restriction explicite
        };
        task.as_ref().borrow_mut().cred.setuid = Some(SUserChooser::ChooserStruct(chooser_struct));

        // Création des credentials avec l'utilisateur correspondant au `fallback`
        let cred = Cred::builder().user_name("root").group_name("root").build();

        // Commande de test
        let command = vec!["/bin/ls".to_string(), "-l".to_string(), "-a".to_string()];
        // Exécution du match
        let filter_matcher = FilterMatcher::builder().user(fallback_user.clone()).build();

        let result = config.matches(&cred, &Some(filter_matcher), &command);
        println!("Résultat matches: {:?}", result);

        // Vérification que le match est réussi
        assert!(result.is_ok());
        let result = result.unwrap();

        // Vérification que l'utilisateur assigné est bien celui du fallback
        assert_eq!(result.settings.setuid, Some(fallback_user.clone()));

        println!("Test réussi : L'utilisateur spécifié correspond bien au fallback.");
    }

    #[test]

    fn test_setuid_fallback_nonarg_valid() {
        // Configuration de test
        let config = setup_test_config(1);
        let role = setup_test_role(1, Some(config.as_ref().borrow().roles[0].clone()), None);
        let task = role.as_ref().borrow().tasks[0].clone();

        // Ajout d'un acteur autorisé
        role.as_ref()
            .borrow_mut()
            .actors
            .push(SActor::user("root").build());

        task.as_ref().borrow_mut().commands.default_behavior = Some(SetBehavior::All);

        // Définition du `setuid` avec un `fallback`
        let fallback_user = SUserType::from(get_non_root_uid());
        let chooser_struct = SSetuidSet {
            fallback: fallback_user.clone(),
            default: SetBehavior::None,
            add: vec![],
            sub: vec![],
        };
        task.as_ref().borrow_mut().cred.setuid = Some(SUserChooser::ChooserStruct(chooser_struct));

        // Création des credentials sans spécifier d'utilisateur
        let cred = Cred {
            user: User::from_name("root").unwrap().unwrap(), // Utilisateur non spécifié
            groups: vec![Group::from_name("root").unwrap().unwrap()],
            ppid: Pid::from_raw(0),
            tty: None,
        };

        // Commande de test
        let command = vec!["/bin/ls".to_string(), "-l".to_string(), "-a".to_string()];

        // Exécution du match
        let result = config.matches(&cred, &None, &command);

        // Vérification que le match est réussi
        assert!(result.is_ok());
        let result = result.unwrap();

        // Vérification que l'utilisateur assigné est bien celui du fallback
        assert_eq!(result.settings.setuid, Some(fallback_user.clone()));

        println!("Test réussi : L'utilisateur spécifié correspond bien au fallback lorsqu'aucun utilisateur valide n'est fourni.");
    }

    #[test]

    fn test_setuid_add_valid() {
        // Configuration de test
        let config = setup_test_config(1); // Un seul rôle pour simplifier
        let role = setup_test_role(1, Some(config.as_ref().borrow().roles[0].clone()), None);
        let task = role.as_ref().borrow().tasks[0].clone();

        // Ajout d'un acteur autorisé
        role.as_ref()
            .borrow_mut()
            .actors
            .push(SActor::user("root").build());

        task.as_ref().borrow_mut().commands.default_behavior = Some(SetBehavior::All);

        // Définition du `setuid` avec un `fallback`
        let fallback_user = SUserType::from(get_non_root_uid());
        let chooser_struct = SSetuidSet {
            fallback: fallback_user.clone(),
            default: SetBehavior::None,
            add: vec![SUserType::from("root")], // Ajout d'un utilisateur
            sub: vec![],                        // Pas de restriction explicite
        };
        task.as_ref().borrow_mut().cred.setuid = Some(SUserChooser::ChooserStruct(chooser_struct));

        // Création des credentials avec l'utilisateur correspondant à l'ajout
        let cred = Cred {
            user: User::from_name("root").unwrap().unwrap(), // Même nom que l'ajout
            groups: vec![Group::from_name("root").unwrap().unwrap()],
            ppid: Pid::from_raw(0),
            tty: None,
        };

        // Commande de test
        let command = vec!["/bin/ls".to_string(), "-l".to_string(), "-a".to_string()];

        // Exécution du match
        let filter_matcher = FilterMatcher::builder().user("root").build();

        let result = config.matches(&cred, &Some(filter_matcher), &command);

        // Vérification que le match est réussi
        assert!(result.is_ok());
        let result = result.unwrap();

        // Vérification que l'utilisateur assigné est bien celui de l'ajout
        assert_eq!(result.settings.setuid, Some(SUserType::from("root")));

        println!("Test réussi : L'utilisateur spécifié correspond bien à l'ajout.");
    }

    #[test]
    fn test_setuid_add_sub_invalid() {
        // Configuration de test
        let config = setup_test_config(1); // Un seul rôle pour simplifier
        let role = setup_test_role(1, Some(config.as_ref().borrow().roles[0].clone()), None);
        let task = role.as_ref().borrow().tasks[0].clone();

        // Ajout d'un acteur autorisé
        role.as_ref()
            .borrow_mut()
            .actors
            .push(SActor::user("root").build());

        task.as_ref().borrow_mut().commands.default_behavior = Some(SetBehavior::All);

        // Définition du `setuid` avec un `fallback`
        let fallback_user = SUserType::from(1);
        let chooser_struct = SSetuidSet {
            fallback: fallback_user.clone(),
            default: SetBehavior::None,
            add: vec![SUserType::from("root")], // Ajout d'un utilisateur
            sub: vec![SUserType::from("root")], // Restriction d'un utilisateur
        };
        task.as_ref().borrow_mut().cred.setuid = Some(SUserChooser::ChooserStruct(chooser_struct));

        // Création des credentials avec l'utilisateur correspondant à l'ajout
        let cred = Cred {
            user: User::from_name("root").unwrap().unwrap(), // Même nom que l'ajout
            groups: vec![Group::from_name("root").unwrap().unwrap()],
            ppid: Pid::from_raw(0),
            tty: None,
        };

        // Commande de test
        let command = vec!["/bin/ls".to_string(), "-l".to_string(), "-a".to_string()];
        // Exécution du match
        let filter_matcher = FilterMatcher::builder().user("root").build();

        let result = config.matches(&cred, &Some(filter_matcher), &command);
        println!("Résultat matches: {:?}", result);
        // Vérification que le match est réussi
        assert!(result.is_err());
        let result = result.unwrap_err();

        // Vérification que l'erreur est bien de type `NoMatch`
        assert!(result.is_no_match());

        println!("Test réussi : L'utilisateur spécifié ne correspond pas à la restriction.");
    }

    #[test]
    fn test_setuid_all_sub_invalid() {
        // Configuration de test
        let config = setup_test_config(1); // Un seul rôle pour simplifier
        let role = setup_test_role(1, Some(config.as_ref().borrow().roles[0].clone()), None);
        let task = role.as_ref().borrow().tasks[0].clone();

        // Ajout d'un acteur autorisé
        role.as_ref()
            .borrow_mut()
            .actors
            .push(SActor::user("root").build());
        task.as_ref().borrow_mut().commands.default_behavior = Some(SetBehavior::All);

        // Définition du `setuid` avec un `fallback`
        let fallback_user = SUserType::from(get_non_root_uid());
        let chooser_struct = SSetuidSet {
            fallback: fallback_user.clone(),
            default: SetBehavior::All,
            add: vec![],
            sub: vec![SUserType::from("root")], // Restriction d'un utilisateur
        };
        task.as_ref().borrow_mut().cred.setuid = Some(SUserChooser::ChooserStruct(chooser_struct));

        // Création des credentials avec l'utilisateur correspondant à l'ajout
        let cred = Cred {
            user: User::from_name("root").unwrap().unwrap(), // Même nom que l'ajout
            groups: vec![Group::from_name("root").unwrap().unwrap()],
            ppid: Pid::from_raw(0),
            tty: None,
        };
        // Commande de test
        let command = vec!["/bin/ls".to_string(), "-l".to_string(), "-a".to_string()];
        // Exécution du match
        let filter_matcher = FilterMatcher::builder().user("root").build();

        let result = config.matches(&cred, &Some(filter_matcher), &command);

        // Vérification que le match est réussi
        assert!(result.is_err());
        let result = result.unwrap_err();

        // Vérification que l'erreur est bien de type `NoMatch`
        assert!(result.is_no_match());

        println!("Test réussi : L'utilisateur spécifié ne correspond pas ");
    }

    #[test]
    //echec
    fn test_setuid_all_valid() {
        // Configuration de test
        let config = setup_test_config(1); // Un seul rôle pour simplifier
        let role = setup_test_role(1, Some(config.as_ref().borrow().roles[0].clone()), None);
        let task = role.as_ref().borrow().tasks[0].clone();

        // Ajout d'un acteur autorisé
        role.as_ref()
            .borrow_mut()
            .actors
            .push(SActor::user("root").build());

        task.as_ref().borrow_mut().commands.default_behavior = Some(SetBehavior::All);

        // Définition du `setuid` avec un `fallback`
        let fallback_user = SUserType::from(get_non_root_uid());
        let chooser_struct = SSetuidSet {
            fallback: fallback_user.clone(),
            default: SetBehavior::All,
            add: vec![],
            sub: vec![],
        };
        task.as_ref().borrow_mut().cred.setuid = Some(SUserChooser::ChooserStruct(chooser_struct));

        // Création des credentials avec l'utilisateur correspondant à l'ajout
        let cred = Cred {
            user: User::from_name("root").unwrap().unwrap(), // Même nom que l'ajout
            groups: vec![Group::from_name("root").unwrap().unwrap()],
            ppid: Pid::from_raw(0),
            tty: None,
        };

        // Commande de test
        let command = vec!["/bin/ls".to_string(), "-l".to_string(), "-a".to_string()];
        // Exécution du match
        let filter_matcher = FilterMatcher::builder().user("root").build();

        let result = config.matches(&cred, &Some(filter_matcher), &command);

        // Vérification que le match est réussi
        assert!(result.is_ok());
        let result = result.unwrap();

        // Vérification que l'utilisateur assigné est bien celui de l'ajout
        assert_eq!(result.settings.setuid, Some(SUserType::from("root")));

        println!("Test réussi : L'utilisateur spécifié correspond bien à l'ajout.");
    }

    #[test]
    fn test_setuid_none_invalid() {
        // Configuration de test
        let config = setup_test_config(1); // Un seul rôle pour simplifier
        let role = setup_test_role(1, Some(config.as_ref().borrow().roles[0].clone()), None);
        let task = role.as_ref().borrow().tasks[0].clone();

        // Ajout d'un acteur autorisé
        role.as_ref()
            .borrow_mut()
            .actors
            .push(SActor::user("root").build());

        // Définition du `setuid` avec un `fallback`
        let fallback_user = SUserType::from(get_non_root_uid());
        let chooser_struct = SSetuidSet {
            fallback: fallback_user.clone(),
            default: SetBehavior::None,
            add: vec![],
            sub: vec![],
        };
        task.as_ref().borrow_mut().cred.setuid = Some(SUserChooser::ChooserStruct(chooser_struct));

        // Création des credentials avec l'utilisateur correspondant à l'ajout
        let cred = Cred {
            user: User::from_name("root").unwrap().unwrap(), // Même nom que l'ajout
            groups: vec![Group::from_name("root").unwrap().unwrap()],
            ppid: Pid::from_raw(0),
            tty: None,
        };

        // Commande de test
        let command = vec!["/bin/ls".to_string(), "-l".to_string(), "-a".to_string()];
        // Exécution du match
        let filter_matcher = FilterMatcher::builder().user("root").build();
        let result = config.matches(&cred, &Some(filter_matcher), &command);

        // Vérification que le match est réussi
        assert!(result.is_err());
        let result = result.unwrap_err();

        // Vérification que l'erreur est bien de type `NoMatch`
        assert!(result.is_no_match());

        println!("Test réussi : L'utilisateur spécifié ne correspond pas ");
    }

    #[test]
    fn test_setuid_all_add_valid() {
        // Configuration de test
        let config = setup_test_config(1); // Un seul rôle pour simplifier
        let role = setup_test_role(1, Some(config.as_ref().borrow().roles[0].clone()), None);
        let task = role.as_ref().borrow().tasks[0].clone();

        task.as_ref().borrow_mut().commands.default_behavior = Some(SetBehavior::All);

        // Ajout d'un acteur autorisé
        role.as_ref()
            .borrow_mut()
            .actors
            .push(SActor::user("root").build());

        task.as_ref().borrow_mut().commands.default_behavior = Some(SetBehavior::All);

        // Définition du `setuid` avec un `fallback`
        let fallback_user = SUserType::from(get_non_root_uid());
        let chooser_struct = SSetuidSet {
            fallback: fallback_user.clone(),
            default: SetBehavior::All,
            add: vec![SUserType::from("root")], // Ajout d'un utilisateur
            sub: vec![],
        };
        task.as_ref().borrow_mut().cred.setuid = Some(SUserChooser::ChooserStruct(chooser_struct));

        // Création des credentials avec l'utilisateur correspondant à l'ajout
        let cred = Cred {
            user: User::from_name("root").unwrap().unwrap(), // Même nom que l'ajout
            groups: vec![Group::from_name("root").unwrap().unwrap()],
            ppid: Pid::from_raw(0),
            tty: None,
        };

        // Commande de test
        let command = vec!["/bin/ls".to_string(), "-l".to_string(), "-a".to_string()];
        // Exécution du match
        let filter_matcher = FilterMatcher::builder().user("root").build();

        let result = config.matches(&cred, &Some(filter_matcher), &command);

        // Vérification que le match est réussi
        assert!(result.is_ok());
        let result = result.unwrap();

        // Vérification que l'utilisateur assigné est bien celui de l'ajout
        assert_eq!(result.settings.setuid, Some(SUserType::from("root")));

        println!("Test réussi : L'utilisateur spécifié correspond bien à l'ajout.");
    }

    #[test]
    fn test_setuid_none_add_invalid() {
        // Configuration de test
        let config = setup_test_config(1); // Un seul rôle pour simplifier
        let role = setup_test_role(1, Some(config.as_ref().borrow().roles[0].clone()), None);
        let task = role.as_ref().borrow().tasks[0].clone();
        // Ajout d'un acteur autorisé
        role.as_ref()
            .borrow_mut()
            .actors
            .push(SActor::user("root").build());

        task.as_ref().borrow_mut().commands.default_behavior = Some(SetBehavior::All);
        // Définition du `setuid` avec un `fallback`
        let fallback_user = SUserType::from(get_non_root_uid());
        let chooser_struct = SSetuidSet {
            fallback: fallback_user.clone(),
            default: SetBehavior::None,
            add: vec![SUserType::from("root")], // Ajout d'un utilisateur
            sub: vec![],
        };
        task.as_ref().borrow_mut().cred.setuid = Some(SUserChooser::ChooserStruct(chooser_struct));

        // Création des credentials avec l'utilisateur correspondant à l'ajout
        let cred = Cred {
            user: User::from_name("root").unwrap().unwrap(), // Même nom que l'ajout
            groups: vec![Group::from_name("root").unwrap().unwrap()],
            ppid: Pid::from_raw(0),
            tty: None,
        };

        // Commande de test
        let command = vec!["/bin/ls".to_string(), "-l".to_string(), "-a".to_string()];
        // Exécution du match
        let filter_matcher = FilterMatcher::builder().user("aitbelkacem").build();

        let result = config.matches(&cred, &Some(filter_matcher), &command);

        // Vérification que le match est réussi
        assert!(result.is_err());
        let result = result.unwrap_err();

        // Vérification que l'erreur est bien de type `NoMatch`
        assert!(result.is_no_match());

        println!("Test réussi : L'utilisateur spécifié ne correspond pas ");
    }

    #[test]
    fn test_equal_settings() {
        let mut settings1 = ExecSettings::new();
        let mut settings2 = ExecSettings::new();
        assert_eq!(settings1, settings2);
        settings1.exec_path = PathBuf::from("/bin/ls");
        assert_ne!(settings1, settings2);
        settings2.exec_path = PathBuf::from("/bin/ls");
        assert_eq!(settings1, settings2);
        settings1.exec_args = vec!["-l".to_string()];
        assert_ne!(settings1, settings2);
        settings2.exec_args = vec!["-l".to_string()];
        assert_eq!(settings1, settings2);
        settings1.setuid = Some("root".into());
        assert_ne!(settings1, settings2);
        settings2.setuid = Some("root".into());
        assert_eq!(settings1, settings2);
        settings1.setgroups = Some(SGroups::Single("root".into()));
        assert_ne!(settings1, settings2);
        settings2.setgroups = Some(SGroups::Single("root".into()));
        assert_eq!(settings1, settings2);
        settings1.caps = Some(CapSet::empty());
        assert_ne!(settings1, settings2);
        settings2.caps = Some(CapSet::empty());
        assert_eq!(settings1, settings2);
    }

    #[test]
    fn test_two_task_matches_equals() {
        let config = rc_refcell!(SConfig::default());
        let role = rc_refcell!(SRole::default());
        role.as_ref().borrow_mut()._config = Some(Rc::downgrade(&config));
        role.as_ref().borrow_mut().name = "test".to_string();
        role.as_ref()
            .borrow_mut()
            .actors
            .push(SActor::user("root").build());
        let mut task1 = STask::default();
        let mut task2 = STask::default();
        task1.name = IdTask::Name("task1".to_string());
        task2.name = IdTask::Name("task2".to_string());
        task1.commands.add.push("/bin/ls".into());
        task2.commands.add.push("/bin/ls".into());
        task1.options = Some(Rc::new(RefCell::new(Opt::default())));
        task2.options = Some(Rc::new(RefCell::new(Opt::default())));
        task1._role = Some(Rc::downgrade(&role));
        task2._role = Some(Rc::downgrade(&role));
        task1.cred.capabilities = Some((!CapSet::empty()).into());
        task2.cred.capabilities = Some((!CapSet::empty()).into());
        role.as_ref().borrow_mut().tasks.push(Rc::new(task1.into()));
        role.as_ref().borrow_mut().tasks.push(Rc::new(task2.into()));
        let cred = Cred {
            user: User::from_name("root").unwrap().unwrap(),
            groups: vec![Group::from_name("root").unwrap().unwrap()],
            ppid: Pid::from_raw(0),
            tty: None,
        };
        let command = vec!["/bin/ls".to_string()];
        let result = role.matches(&cred, &None, &command);
        assert!(result.is_ok());
        assert!(role.as_ref().borrow_mut()[0]
            .as_ref()
            .borrow_mut()
            .options
            .as_mut()
            .unwrap()
            .as_ref()
            .borrow_mut()
            .path
            .as_mut()
            .unwrap()
            .add
            .insert("/test".to_string()));
        let result = role.matches(&cred, &None, &command);
        assert!(result.is_err());
    }

    #[test]
    fn test_two_role_default() {
        let config: Versioning<Rc<RefCell<SConfig>>> =
            serde_json::from_str(&fs::read_to_string("../resources/rootasrole.json").unwrap())
                .unwrap();
        let config = config.data;
        make_weak_config(&config);
        config.as_ref().borrow_mut()[0].as_ref().borrow_mut().actors[0] =
            SActor::user("root").build();
        let cred = Cred {
            user: User::from_name("root").unwrap().unwrap(),
            groups: vec![Group::from_name("root").unwrap().unwrap()],
            ppid: Pid::from_raw(0),
            tty: None,
        };
        let command = vec!["/bin/ls".to_string()];
        let result = config.matches(&cred, &None, &command);
        assert!(result.is_ok());
        // must match the r_root role and t_root task
        let result = result.unwrap();
        assert_eq!(result.role().as_ref().borrow().name, "r_root");
        assert_eq!(
            result.task().as_ref().borrow().name,
            IdTask::Name("t_root".to_string())
        );
        let command = vec!["/usr/bin/chsr".to_string(), "show".to_string()];
        let result = config.matches(&cred, &None, &command);
        assert!(result.is_ok());
        // must match the r_root role and t_chsr task
        let result = result.unwrap();
        assert_eq!(result.role().as_ref().borrow().name, "r_root");
        assert_eq!(
            result.task().as_ref().borrow().name,
            IdTask::Name("t_chsr".to_string())
        );
    }
    #[test]

    fn test_schooseruser_setuid_types() {
        let config = SConfig::builder()
            .role(
                SRole::builder("test")
                    .actor(SActor::user("root").build())
                    .task(
                        STask::builder(1)
                            .cred(
                                SCredentials::builder()
                                    .setuid(SUserChooser::ChooserStruct(
                                        SSetuidSet::builder(SUserType::from(0), SetBehavior::None)
                                            .build(),
                                    ))
                                    .build(),
                            )
                            .commands(
                                SCommands::builder(SetBehavior::None)
                                    .add(["/bin/ls".into()])
                                    .build(),
                            )
                            .build(),
                    )
                    .task(
                        STask::builder(2)
                            .cred(SCredentials::builder().setuid("root").build())
                            .commands(
                                SCommands::builder(SetBehavior::None)
                                    .add(["/bin/pwd".into()])
                                    .build(),
                            )
                            .build(),
                    )
                    .task(
                        STask::builder(3)
                            .cred(SCredentials::builder().setuid(0).build())
                            .commands(
                                SCommands::builder(SetBehavior::None)
                                    .add(["/bin/cat".into()])
                                    .build(),
                            )
                            .build(),
                    )
                    .build(),
            )
            .build();

        // Vérifier si les tâches existent avant d’appeler unwrap()

        let t1 = config
            .task("test", 1)
            .expect(" Erreur : La tâche 1 n'existe pas !");
        let t2 = config
            .task("test", 2)
            .expect(" Erreur : La tâche 2 n'existe pas !");
        let t3 = config
            .task("test", 3)
            .expect(" Erreur : La tâche 3 n'existe pas !");

        // Affichage pour debug
        println!("Tâche 1 : {:?}", t1);
        println!("Tâche 2 : {:?}", t2);
        println!("Tâche 3 : {:?}", t3);

        let cred = Cred::builder().user_name("root").group_name("root").build();

        let chooser_struct2 = SUserType::from("root");
        let chooser_struct3 = SUserType::from(0);

        let command1 = vec!["/bin/ls".to_string()];
        let command2 = vec!["/bin/pwd".to_string()];
        let command3 = vec!["/bin/cat".to_string()];

        let filter_matcher = FilterMatcher::builder().user("root").build();
        let result = config.matches(&cred, &Some(filter_matcher), &command1);
        assert!(result.is_ok(), "Erreur : L !");
        let result1 = config.matches(&cred, &None, &command1);
        assert!(result1.is_ok(), "Erreur : La tâche 1 ne correspond pas !");
        let result2 = config.matches(&cred, &None, &command2);
        assert!(result2.is_ok(), "Erreur : La tâche 2 ne correspond pas !");
        let result3 = config.matches(&cred, &None, &command3);
        assert!(result3.is_ok(), "Erreur : La tâche 3 ne correspond pas !");

        let result1 = result1.unwrap();
        let result2 = result2.unwrap();
        let result3 = result3.unwrap();

        assert_eq!(result1.settings.setuid, Some(SUserType::from(0)));
        assert_eq!(result1.settings.task.upgrade(), Some(t1.clone()));
        println!(
            " Test réussi : L'utilisateur spécifié correspond bien à l'ajout pour la tâche 1."
        );

        assert_eq!(result2.settings.setuid, Some(chooser_struct2));
        assert_eq!(result2.settings.task.upgrade(), Some(t2.clone()));
        println!(
            " Test réussi : L'utilisateur spécifié correspond bien à l'ajout pour la tâche 2."
        );

        assert_eq!(result3.settings.setuid, Some(chooser_struct3));
        assert_eq!(result3.settings.task.upgrade(), Some(t3.clone()));
        println!(
            " Test réussi : L'utilisateur spécifié correspond bien à l'ajout pour la tâche 3."
        );
    }
}<|MERGE_RESOLUTION|>--- conflicted
+++ resolved
@@ -756,10 +756,6 @@
                             // Aucun match explicite, appliquer le comportement par défaut
                             match t.default {
                                 SetBehavior::None => {
-<<<<<<< HEAD
-                                    println!("Aucun comportement par défaut applicable.");
-=======
->>>>>>> 8a314656
                                     return Err(MatchError::NoMatch(
                                         "Aucun comportement par défaut applicable.".into(),
                                     )); // Aucun utilisateur par défaut
