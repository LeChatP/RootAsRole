use std::collections::HashMap;
use std::{borrow::Borrow, cell::RefCell, path::PathBuf, rc::Rc};

use chrono::Duration;

use libc::PATH_MAX;
use linked_hash_set::LinkedHashSet;

#[cfg(feature = "pcre2")]
use pcre2::bytes::Regex;
use serde::{Deserialize, Deserializer, Serialize};
use serde_json::{Map, Value};
use strum::{Display, EnumIs, EnumIter, FromRepr};
use tracing::{debug, warn};

use crate::rc_refcell;

#[cfg(feature = "finder")]
use super::finder::Cred;
use super::{deserialize_duration, is_default, serialize_duration};

use super::{
    lhs_deserialize, lhs_deserialize_envkey, lhs_serialize, lhs_serialize_envkey,
    structs::{SConfig, SRole, STask},
};

#[derive(Debug, Clone, Copy, PartialEq, Eq, Hash, Default)]
pub enum Level {
    None,
    #[default]
    Default,
    Global,
    Role,
    Task,
}

#[derive(Debug, Clone, Copy, FromRepr, EnumIter, Display)]
pub enum OptType {
    Path,
    Env,
    Root,
    Bounding,
    Wildcard,
    Timeout,
}

#[derive(Serialize, Deserialize, PartialEq, Eq, Debug, EnumIs, Display, Clone, Copy)]
#[serde(rename_all = "lowercase")]
#[derive(Default)]
pub enum PathBehavior {
    Delete,
    KeepSafe,
    KeepUnsafe,
    #[default]
    Inherit,
}

#[derive(Serialize, Deserialize, PartialEq, Eq, Debug, EnumIs, Clone, Copy, Display)]
#[serde(rename_all = "lowercase")]
#[derive(Default)]
pub enum TimestampType {
    #[default]
    PPID,
    TTY,
    UID,
}

#[derive(Serialize, Deserialize, PartialEq, Eq, Debug, Clone, Default)]
pub struct STimeout {
    #[serde(default, rename = "type", skip_serializing_if = "Option::is_none")]
    pub type_field: Option<TimestampType>,
    #[serde(
        serialize_with = "serialize_duration",
        deserialize_with = "deserialize_duration",
        skip_serializing_if = "Option::is_none"
    )]
    pub duration: Option<Duration>,
    #[serde(default, skip_serializing_if = "Option::is_none")]
    pub max_usage: Option<u64>,
    #[serde(default)]
    #[serde(flatten, skip_serializing_if = "Map::is_empty")]
    pub _extra_fields: Map<String, Value>,
}

#[derive(Serialize, Deserialize, PartialEq, Eq, Debug, Clone)]
pub struct SPathOptions {
    #[serde(rename = "default", default, skip_serializing_if = "is_default")]
    pub default_behavior: PathBehavior,
    #[serde(
        default,
        skip_serializing_if = "LinkedHashSet::is_empty",
        deserialize_with = "lhs_deserialize",
        serialize_with = "lhs_serialize"
    )]
    pub add: LinkedHashSet<String>,
    #[serde(
        default,
        skip_serializing_if = "LinkedHashSet::is_empty",
        deserialize_with = "lhs_deserialize",
        serialize_with = "lhs_serialize"
    )]
    pub sub: LinkedHashSet<String>,
    #[serde(default)]
    #[serde(flatten)]
    pub _extra_fields: Map<String, Value>,
}

#[derive(Serialize, Deserialize, PartialEq, Eq, Debug, EnumIs, Display, Clone, Copy)]
#[serde(rename_all = "lowercase")]
#[derive(Default)]
pub enum EnvBehavior {
    Delete,
    Keep,
    #[default]
    Inherit,
}

#[derive(Serialize, Hash, Deserialize, PartialEq, Eq, Debug, EnumIs, Clone)]
enum EnvKeyType {
    Wildcarded,
    Normal,
}

#[derive(Eq, Hash, PartialEq, Serialize, Debug, Clone)]
#[serde(transparent)]
pub struct EnvKey {
    #[serde(skip)]
    env_type: EnvKeyType,
    value: String,
}

impl ToString for EnvKey {
    fn to_string(&self) -> String {
        self.value.clone()
    }
}

#[derive(Serialize, Deserialize, PartialEq, Eq, Debug, Clone)]
pub struct SEnvOptions {
    #[serde(rename = "default", default, skip_serializing_if = "is_default")]
    pub default_behavior: EnvBehavior,
    #[serde(default, skip_serializing_if = "HashMap::is_empty")]
    pub set: HashMap<String, String>,
    #[serde(
        default,
        skip_serializing_if = "LinkedHashSet::is_empty",
        deserialize_with = "lhs_deserialize_envkey",
        serialize_with = "lhs_serialize_envkey"
    )]
    pub keep: LinkedHashSet<EnvKey>,
    #[serde(
        default,
        skip_serializing_if = "LinkedHashSet::is_empty",
        deserialize_with = "lhs_deserialize_envkey",
        serialize_with = "lhs_serialize_envkey"
    )]
    pub check: LinkedHashSet<EnvKey>,
    #[serde(
        default,
        skip_serializing_if = "LinkedHashSet::is_empty",
        deserialize_with = "lhs_deserialize_envkey",
        serialize_with = "lhs_serialize_envkey"
    )]
    pub delete: LinkedHashSet<EnvKey>,
    #[serde(default, flatten)]
    pub _extra_fields: Map<String, Value>,
}

#[derive(Serialize, Deserialize, PartialEq, Eq, Debug, EnumIs, Display, Clone, Copy)]
#[serde(rename_all = "lowercase")]
#[derive(Default)]
pub enum SBounding {
    Strict,
    Ignore,
    #[default]
    Inherit,
}

#[derive(Serialize, Deserialize, PartialEq, Eq, Debug, EnumIs, Display, Clone, Copy)]
#[serde(rename_all = "kebab-case")]
#[derive(Default)]
pub enum SPrivileged {
    Privileged,
    #[default]
    User,
    Inherit,
}

#[derive(Serialize, Deserialize, PartialEq, Eq, Debug, EnumIs, Display, Clone, Copy)]
#[serde(rename_all = "kebab-case")]
#[derive(Default)]
pub enum SAuthentication {
    Skip,
    #[default]
    Perform,
    Inherit,
}

#[derive(Serialize, Deserialize, PartialEq, Eq, Debug, Clone)]
#[serde(rename_all = "kebab-case")]
pub struct Opt {
    #[serde(skip_serializing_if = "Option::is_none")]
    pub path: Option<SPathOptions>,
    #[serde(skip_serializing_if = "Option::is_none")]
    pub env: Option<SEnvOptions>,
    #[serde(skip_serializing_if = "Option::is_none")]
    pub root: Option<SPrivileged>,
    #[serde(skip_serializing_if = "Option::is_none")]
    pub bounding: Option<SBounding>,
    #[serde(default, skip_serializing_if = "Option::is_none")]
    pub authentication: Option<SAuthentication>,
    #[serde(skip_serializing_if = "Option::is_none")]
    pub wildcard_denied: Option<String>,
    #[serde(default, skip_serializing_if = "Option::is_none")]
    pub timeout: Option<STimeout>,
    #[serde(default)]
    #[serde(flatten)]
    pub _extra_fields: Map<String, Value>,
    #[serde(skip)]
    pub level: Level,
}

impl Opt {
    pub fn new(level: Level) -> Self {
        let mut opt = Self::default();
        opt.level = level;
        opt
    }

    pub fn level_default() -> Self {
        let mut opt = Self::new(Level::Default);
        opt.root = Some(SPrivileged::User);
        opt.bounding = Some(SBounding::Strict);
        opt.path.as_mut().unwrap().default_behavior = PathBehavior::Delete;
        opt.path.as_mut().unwrap().add = vec![
            "/usr/local/sbin".to_string(),
            "/usr/local/bin".to_string(),
            "/usr/sbin".to_string(),
            "/usr/bin".to_string(),
            "/sbin".to_string(),
            "/bin".to_string(),
            "/snap/bin".to_string(),
        ]
        .into_iter()
        .collect();
        opt.authentication = SAuthentication::Perform.into();
        let mut env = SEnvOptions::new(EnvBehavior::Delete);
        env.keep = vec![
            "HOME".into(),
            "USER".into(),
            "LOGNAME".into(),
            "COLORS".into(),
            "DISPLAY".into(),
            "HOSTNAME".into(),
            "KRB5CCNAME".into(),
            "LS_COLORS".into(),
            "PS1".into(),
            "PS2".into(),
            "XAUTHORY".into(),
            "XAUTHORIZATION".into(),
            "XDG_CURRENT_DESKTOP".into(),
        ]
        .into_iter()
        .collect();
        env.check = vec![
            "COLORTERM".into(),
            "LANG".into(),
            "LANGUAGE".into(),
            "LC_*".into(),
            "LINGUAS".into(),
            "TERM".into(),
            "TZ".into(),
        ]
        .into_iter()
        .collect();
        opt.env = Some(env);
        let mut timeout = STimeout::default();
        timeout.type_field = Some(TimestampType::PPID);
        timeout.duration = Some(Duration::minutes(5));
        opt.timeout = Some(timeout);
        opt.wildcard_denied = Some(";&|".to_string());
        opt
    }
}

impl Default for Opt {
    fn default() -> Self {
        Opt {
            path: Some(SPathOptions::default()),
            env: Some(SEnvOptions::default()),
            root: Some(SPrivileged::default()),
            bounding: Some(SBounding::default()),
            authentication: None,
            wildcard_denied: None,
            timeout: None,
            _extra_fields: Map::default(),
            level: Level::Default,
        }
    }
}

impl Default for OptStack {
    fn default() -> Self {
        OptStack {
            stack: [
                None,
                Some(Rc::new(Opt::level_default().into())),
                None,
                None,
                None,
            ],
            roles: None,
            role: None,
            task: None,
        }
    }
}

impl Default for SPathOptions {
    fn default() -> Self {
        SPathOptions {
            default_behavior: PathBehavior::Inherit,
            add: LinkedHashSet::new(),
            sub: LinkedHashSet::new(),
            _extra_fields: Map::default(),
        }
    }
}

fn is_valid_env_name(s: &str) -> bool {
    let mut chars = s.chars();

    // Check if the first character is a letter or underscore
    if let Some(first_char) = chars.next() {
        if !(first_char.is_ascii_alphabetic() || first_char == '_') {
            return false;
        }
    } else {
        return false; // Empty string
    }

    // Check if the remaining characters are alphanumeric or underscores
    chars.all(|c| c.is_ascii_alphanumeric() || c == '_')
}

#[cfg(feature = "pcre2")]
fn is_regex(s: &str) -> bool {
    Regex::new(s).is_ok()
}

#[cfg(not(feature = "pcre2"))]
fn is_regex(_s: &str) -> bool {
    true // Always return true if regex feature is disabled
}

impl EnvKey {
    pub fn new(s: String) -> Result<Self, String> {
        //debug!("Creating env key: {}", s);
        if is_valid_env_name(&s) {
            Ok(EnvKey {
                env_type: EnvKeyType::Normal,
                value: s,
            })
        } else if is_regex(&s) {
            Ok(EnvKey {
                env_type: EnvKeyType::Wildcarded,
                value: s,
            })
        } else {
            Err(format!(
                "env key {}, must be a valid env, or a valid regex",
                s
            ))
        }
    }
}

impl PartialEq<str> for EnvKey {
    fn eq(&self, other: &str) -> bool {
        self.value == *other
    }
}

impl From<EnvKey> for String {
    fn from(val: EnvKey) -> Self {
        val.value
    }
}

impl From<String> for EnvKey {
    fn from(s: String) -> Self {
        EnvKey::new(s).expect("Invalid env key")
    }
}

impl From<&str> for EnvKey {
    fn from(s: &str) -> Self {
        EnvKey::new(s.into()).expect("Invalid env key")
    }
}

impl<'de> Deserialize<'de> for EnvKey {
    fn deserialize<D>(deserializer: D) -> Result<Self, D::Error>
    where
        D: Deserializer<'de>,
    {
        let s = String::deserialize(deserializer)?;
        EnvKey::new(s).map_err(serde::de::Error::custom)
    }
}

#[cfg(test)]
impl SPathOptions {
    fn new(behavior: PathBehavior) -> Self {
        let mut res = SPathOptions::default();
        res.default_behavior = behavior;
        res
    }
}

impl Default for SEnvOptions {
    fn default() -> Self {
        SEnvOptions {
            default_behavior: EnvBehavior::default(),
            set: HashMap::new(),
            keep: LinkedHashSet::new(),
            check: LinkedHashSet::new(),
            delete: LinkedHashSet::new(),
            _extra_fields: Map::default(),
        }
    }
}

impl SEnvOptions {
    pub fn new(behavior: EnvBehavior) -> Self {
        let mut res = SEnvOptions::default();
        res.default_behavior = behavior;
        res
    }
}

trait EnvSet {
    fn env_matches(&self, wildcarded: &EnvKey) -> bool;
}

impl<T> EnvSet for HashMap<String, T> {
    fn env_matches(&self, wildcarded: &EnvKey) -> bool {
        match wildcarded.env_type {
            EnvKeyType::Normal => self.contains_key(&wildcarded.value),
            EnvKeyType::Wildcarded => self.keys().any(|s| check_wildcarded(wildcarded, s)),
        }
    }
}

impl EnvSet for LinkedHashSet<EnvKey> {
    fn env_matches(&self, wildcarded: &EnvKey) -> bool {
        match wildcarded.env_type {
            EnvKeyType::Normal => self.contains(wildcarded),
            EnvKeyType::Wildcarded => self.iter().any(|s| check_wildcarded(wildcarded, &s.value)),
        }
    }
}

#[cfg(feature = "pcre2")]
fn check_wildcarded(wildcarded: &EnvKey, s: &String) -> bool {
    Regex::new(&format!("^{}$", wildcarded.value)) // convert to regex
        .unwrap()
        .is_match(s.as_bytes())
        .is_ok_and(|m| m)
}

#[cfg(not(feature = "pcre2"))]
fn check_wildcarded(_wildcarded: &EnvKey, _s: &String) -> bool {
    true
}

fn tz_is_safe(tzval: &str) -> bool {
    // tzcode treats a value beginning with a ':' as a path.
    let tzval = if tzval.starts_with(':') {
        &tzval[1..]
    } else {
        tzval
    };

    // Reject fully-qualified TZ that doesn't begin with the zoneinfo dir.
    if tzval.starts_with('/') {
        return false;
    }

    // Make sure TZ only contains printable non-space characters
    // and does not contain a '..' path element.
    let mut lastch = '/';
    for cp in tzval.chars() {
        if cp.is_ascii_whitespace() || !cp.is_ascii_graphic() {
            return false;
        }
        if lastch == '/'
            && cp == '.'
            && tzval
                .chars()
                .nth(tzval.chars().position(|c| c == '.').unwrap() + 1)
                == Some('.')
            && (tzval
                .chars()
                .nth(tzval.chars().position(|c| c == '.').unwrap() + 2)
                == Some('/')
                || tzval
                    .chars()
                    .nth(tzval.chars().position(|c| c == '.').unwrap() + 2)
                    .is_none())
        {
            return false;
        }
        lastch = cp;
    }

    // Reject extra long TZ values (even if not a path).
    if tzval.len() >= PATH_MAX.try_into().unwrap() {
        return false;
    }

    true
}

fn check_env(key: &str, value: &str) -> bool {
    debug!("Checking env: {}={}", key, value);
    match key {
        "TZ" => tz_is_safe(value),
        _ => !value.chars().any(|c| c == '/' || c == '%'),
    }
}

#[derive(Debug, Clone, Serialize, Deserialize)]
pub struct OptStack {
    pub(crate) stack: [Option<Rc<RefCell<Opt>>>; 5],
    roles: Option<Rc<RefCell<SConfig>>>,
    role: Option<Rc<RefCell<SRole>>>,
    task: Option<Rc<RefCell<STask>>>,
}

impl OptStack {
    pub fn from_task(task: Rc<RefCell<STask>>) -> Self {
        let mut stack = OptStack::from_role(
            task.as_ref()
                .borrow()
                ._role
                .as_ref()
                .unwrap()
                .upgrade()
                .unwrap(),
        );
        stack.task = Some(task.to_owned());
        stack.set_opt(Level::Task, task.as_ref().borrow().options.to_owned());
        stack
    }
    pub fn from_role(role: Rc<RefCell<SRole>>) -> Self {
        let mut stack = OptStack::from_roles(
            role.as_ref()
                .borrow()
                ._config
                .as_ref()
                .unwrap()
                .upgrade()
                .unwrap(),
        );
        stack.role = Some(role.to_owned());
        stack.set_opt(Level::Role, role.as_ref().borrow().options.to_owned());
        stack
    }
    pub fn from_roles(roles: Rc<RefCell<SConfig>>) -> Self {
        let mut stack = OptStack::new(roles);
        stack.set_opt(
            Level::Global,
            stack
                .get_roles()
                .unwrap()
                .as_ref()
                .borrow()
                .options
                .to_owned(),
        );
        stack
    }

    fn new(roles: Rc<RefCell<SConfig>>) -> OptStack {
        let mut res = OptStack::default();
        let mut opt = Opt::default();
        opt.level = Level::Global;
        opt.root = Some(SPrivileged::User);
        opt.bounding = Some(SBounding::Strict);
        let mut env = SEnvOptions::new(EnvBehavior::Delete);
        env.check = ["TZ".into(), "LOGNAME".into(), "LOGIN".into(), "USER".into()]
            .iter()
            .cloned()
            .collect();
        opt.env = Some(env);
        opt.path.as_mut().unwrap().default_behavior = PathBehavior::Delete;
        res.set_opt(Level::Global, Some(Rc::new(RefCell::new(opt))));
        res.roles = Some(roles);
        res
    }

    fn get_roles(&self) -> Option<Rc<RefCell<SConfig>>> {
        self.roles.to_owned()
    }

    fn set_opt(&mut self, level: Level, opt: Option<Rc<RefCell<Opt>>>) {
        if let Some(opt) = opt {
            self.stack[level as usize] = Some(opt);
        } else {
            self.stack[level as usize] = Some(Rc::new(Opt::new(level).into()));
        }
    }

    fn find_in_options<F: Fn(&Opt) -> Option<(Level, V)>, V>(&self, f: F) -> Option<(Level, V)> {
        for opt in self.stack.iter().rev() {
            if let Some(opt) = opt.to_owned() {
                let res = f(&opt.as_ref().borrow());
                if res.is_some() {
                    debug!("res: {:?}", res.as_ref().unwrap().0);
                    return res;
                }
            }
        }
        None
    }

    fn iter_in_options<F: FnMut(&Opt)>(&self, mut f: F) {
        for opt in self.stack.iter() {
            if let Some(opt) = opt.to_owned() {
                f(&opt.as_ref().borrow());
            }
        }
    }

    fn calculate_path(&self) -> String {
        let (final_behavior, final_add, final_sub) = self.get_final_path();
        let final_add = final_add
            .clone()
            .as_ref()
            .borrow()
            .difference(&final_sub.as_ref().borrow())
            .fold("".to_string(), |mut acc, s| {
                if !acc.is_empty() {
                    acc.insert(0, ':');
                }
                acc.insert_str(0, s);
                acc
            });
        match final_behavior {
            PathBehavior::Inherit | PathBehavior::Delete => final_add,
            is_safe => std::env::vars()
                .find_map(|(key, value)| if key == "PATH" { Some(value) } else { None })
                .unwrap_or(String::new())
                .split(':')
                .filter(|s| {
                    !final_sub.as_ref().borrow().contains(*s)
                        && (!is_safe.is_keep_safe() || PathBuf::from(s).exists())
                })
                .fold(final_add, |mut acc, s| {
                    if !acc.is_empty() {
                        acc.push(':');
                    }
                    acc.push_str(s);
                    acc
                }),
        }
    }

    fn get_final_path(
        &self,
    ) -> (
        PathBehavior,
        Rc<RefCell<LinkedHashSet<String>>>,
        Rc<RefCell<LinkedHashSet<String>>>,
    ) {
        let mut final_behavior = PathBehavior::Delete;
        let final_add = rc_refcell!(LinkedHashSet::new());
        // Cannot use HashSet as we need to keep order
        let final_sub = rc_refcell!(LinkedHashSet::new());
        self.iter_in_options(|opt| {
            let final_add_clone = Rc::clone(&final_add);
            let final_sub_clone = Rc::clone(&final_sub);
            if let Some(p) = opt.path.borrow().as_ref() {
                match p.default_behavior {
                    PathBehavior::Delete => {
                        final_add_clone.as_ref().replace(p.add.clone());
                    }
                    PathBehavior::KeepSafe | PathBehavior::KeepUnsafe => {
                        final_sub_clone.as_ref().replace(p.sub.clone());
                    }
                    PathBehavior::Inherit => {
                        if final_behavior.is_delete() {
                            let union: LinkedHashSet<String> = final_add_clone
                                .as_ref()
                                .borrow()
                                .union(&p.add)
                                .filter(|e| !p.sub.contains(*e))
                                .cloned()
                                .collect();
                            final_add_clone.as_ref().borrow_mut().extend(union);
                            debug!("inherit final_add: {:?}", final_add_clone.as_ref().borrow());
                        } else {
                            let union: LinkedHashSet<String> = final_sub_clone
                                .as_ref()
                                .borrow()
                                .union(&p.sub)
                                .filter(|e| !p.add.contains(*e))
                                .cloned()
                                .collect();
                            final_sub_clone.as_ref().borrow_mut().extend(union);
                        }
                    }
                }
                if !p.default_behavior.is_inherit() {
                    final_behavior = p.default_behavior;
                }
            }
        });
        (final_behavior, final_add, final_sub)
    }

    #[allow(dead_code)]
    #[cfg(not(tarpaulin_include))]
    fn union_all_path(
        &self,
    ) -> (
        PathBehavior,
        Rc<RefCell<LinkedHashSet<String>>>,
        Rc<RefCell<LinkedHashSet<String>>>,
    ) {
        let mut final_behavior = PathBehavior::Delete;
        let final_add = rc_refcell!(LinkedHashSet::new());
        // Cannot use HashSet as we need to keep order
        let final_sub = rc_refcell!(LinkedHashSet::new());
        self.iter_in_options(|opt| {
            let final_add_clone = Rc::clone(&final_add);
            let final_sub_clone = Rc::clone(&final_sub);
            if let Some(p) = opt.path.borrow().as_ref() {
                match p.default_behavior {
                    PathBehavior::Delete => {
                        let union = final_add_clone
                            .as_ref()
                            .borrow()
                            .union(&p.add)
                            .filter(|e| !p.sub.contains(*e))
                            .cloned()
                            .collect();
                        // policy is to delete, so we add whitelist and remove blacklist
                        final_add_clone.as_ref().replace(union);
                        debug!("delete final_add: {:?}", final_add_clone.as_ref().borrow());
                    }
                    PathBehavior::KeepSafe | PathBehavior::KeepUnsafe => {
                        let union = final_sub_clone
                            .as_ref()
                            .borrow()
                            .union(&p.sub)
                            .filter(|e| !p.add.contains(*e))
                            .cloned()
                            .collect();
                        //policy is to keep, so we remove blacklist and add whitelist
                        final_sub_clone.as_ref().replace(union);
                    }
                    PathBehavior::Inherit => {
                        if final_behavior.is_delete() {
                            let union: LinkedHashSet<String> = final_add_clone
                                .as_ref()
                                .borrow()
                                .union(&p.add)
                                .filter(|e| !p.sub.contains(*e))
                                .cloned()
                                .collect();
                            final_add_clone.as_ref().borrow_mut().extend(union);
                            debug!("inherit final_add: {:?}", final_add_clone.as_ref().borrow());
                        } else {
                            let union: LinkedHashSet<String> = final_sub_clone
                                .as_ref()
                                .borrow()
                                .union(&p.sub)
                                .filter(|e| !p.add.contains(*e))
                                .cloned()
                                .collect();
                            final_sub_clone.as_ref().borrow_mut().extend(union);
                        }
                    }
                }
                if !p.default_behavior.is_inherit() {
                    final_behavior = p.default_behavior;
                }
            }
        });
        (final_behavior, final_add, final_sub)
    }

    #[cfg(feature = "finder")]
    pub fn calculate_filtered_env<I>(
        &self,
        target: Cred,
        final_env: I,
    ) -> Result<HashMap<String, String>, String>
    where
        I: Iterator<Item = (String, String)>,
    {
        let (final_behavior, final_set, final_keep, final_check, final_delete) =
            self.get_final_env();
        if final_behavior.is_keep() {
            warn!("Keeping environment variables is dangerous operation, it can lead to security vulnerabilities. 
            Please consider using delete instead. 
            See https://www.sudo.ws/security/advisories/bash_env/, 
            https://www.sudo.ws/security/advisories/perl_env/ or 
            https://nvd.nist.gov/vuln/detail/CVE-2006-0151");
        }
        let mut final_env: HashMap<String, String> = match final_behavior {
            EnvBehavior::Inherit => Err("Internal Error with environment behavior".to_string()),
            EnvBehavior::Delete => Ok(final_env
                .filter_map(|(key, value)| {
                    let key = EnvKey::new(key).expect("Unexpected environment variable");
                    if final_keep.env_matches(&key)
                        || (final_check.env_matches(&key) && check_env(&key.value, &value))
                    {
                        debug!("Keeping env: {}={}", key.value, value);
                        Some((key.value, value))
                    } else {
                        debug!("Dropping env: {}", key.value);
                        None
                    }
                })
                .collect()),
            EnvBehavior::Keep => Ok(final_env
                .filter_map(|(key, value)| {
                    let key = EnvKey::new(key).expect("Unexpected environment variable");
                    if !final_delete.env_matches(&key)
                        || (final_check.env_matches(&key) && check_env(&key.value, &value))
                    {
                        debug!("Keeping env: {}={}", key.value, value);
                        Some((key.value, value))
                    } else {
                        debug!("Dropping env: {}", key.value);
                        None
                    }
                })
                .collect()),
        }?;
        final_env.insert("PATH".into(), self.calculate_path());
        final_env.insert("LOGNAME".into(), target.user.name.clone());
        final_env.insert("USER".into(), target.user.name);
        final_env.insert("HOME".into(), target.user.dir.to_string_lossy().to_string());
        final_env
            .entry("TERM".into())
            .or_insert_with(|| "unknown".into());
        final_env.insert(
            "SHELL".into(),
            target.user.shell.to_string_lossy().to_string(),
        );
        final_env.extend(final_set);
        Ok(final_env)
    }

    fn get_final_env(
        &self,
    ) -> (
        EnvBehavior,
        HashMap<String, String>,
        LinkedHashSet<EnvKey>,
        LinkedHashSet<EnvKey>,
        LinkedHashSet<EnvKey>,
    ) {
        let mut final_behavior = EnvBehavior::default();
        let mut final_set = HashMap::new();
        let mut final_keep = LinkedHashSet::new();
        let mut final_check = LinkedHashSet::new();
        let mut final_delete = LinkedHashSet::new();
        self.iter_in_options(|opt| {
            if let Some(p) = opt.env.borrow().as_ref() {
                final_behavior = match p.default_behavior {
                    EnvBehavior::Delete => {
                        // policy is to delete, so we add whitelist and remove blacklist
                        final_keep = p
                            .keep
                            .iter()
                            .filter(|e| {
                                !p.set.env_matches(e)
                                    || !p.check.env_matches(e)
                                    || !p.delete.env_matches(e)
                            })
                            .cloned()
                            .collect();
                        final_check = p
                            .check
                            .iter()
                            .filter(|e| !p.set.env_matches(e) || !p.delete.env_matches(e))
                            .cloned()
                            .collect();
                        final_set = p.set.clone();
                        debug!("check: {:?}", final_check);
                        p.default_behavior
                    }
                    EnvBehavior::Keep => {
                        //policy is to keep, so we remove blacklist and add whitelist
                        final_delete = p
                            .delete
                            .iter()
                            .filter(|e| {
                                !p.set.env_matches(e)
                                    || !p.keep.env_matches(e)
                                    || !p.check.env_matches(e)
                            })
                            .cloned()
                            .collect();
                        final_check = p
                            .check
                            .iter()
                            .filter(|e| !p.set.env_matches(e) || !p.keep.env_matches(e))
                            .cloned()
                            .collect();
                        final_set = p.set.clone();
                        p.default_behavior
                    }
                    EnvBehavior::Inherit => {
                        if final_behavior.is_delete() {
                            final_keep = final_keep
                                .union(&p.keep)
                                .filter(|e| {
                                    !p.set.env_matches(e)
                                        || !p.delete.env_matches(e)
                                        || !p.check.env_matches(e)
                                })
                                .cloned()
                                .collect();
                            final_check = final_check
                                .union(&p.check)
                                .filter(|e| !p.set.env_matches(e) || !p.delete.env_matches(e))
                                .cloned()
                                .collect();
                        } else {
                            final_delete = final_delete
                                .union(&p.delete)
                                .filter(|e| {
                                    !p.set.env_matches(e)
                                        || !p.keep.env_matches(e)
                                        || !p.check.env_matches(e)
                                })
                                .cloned()
                                .collect();
                            final_check = final_check
                                .union(&p.check)
                                .filter(|e| !p.set.env_matches(e) || !p.keep.env_matches(e))
                                .cloned()
                                .collect();
                        }
                        final_set.extend(p.set.clone());
                        debug!("check: {:?}", final_check);
                        final_behavior
                    }
                };
            }
        });
        (
            final_behavior,
            final_set,
            final_keep,
            final_check,
            final_delete,
        )
    }

    #[allow(dead_code)]
    #[cfg(not(tarpaulin_include))]
    fn union_all_env(
        &self,
    ) -> (
        EnvBehavior,
        LinkedHashSet<EnvKey>,
        LinkedHashSet<EnvKey>,
        LinkedHashSet<EnvKey>,
    ) {
        let mut final_behavior = EnvBehavior::default();
        let mut final_keep = LinkedHashSet::new();
        let mut final_check = LinkedHashSet::new();
        let mut final_delete = LinkedHashSet::new();
        self.iter_in_options(|opt| {
            if let Some(p) = opt.env.borrow().as_ref() {
                final_behavior = match p.default_behavior {
                    EnvBehavior::Delete => {
                        // policy is to delete, so we add whitelist and remove blacklist
                        final_keep = final_keep
                            .union(&p.keep)
                            .filter(|e| !p.check.env_matches(e) || !p.delete.env_matches(e))
                            .cloned()
                            .collect();
                        final_check = final_check
                            .union(&p.check)
                            .filter(|e| !p.delete.env_matches(e))
                            .cloned()
                            .collect();
                        p.default_behavior
                    }
                    EnvBehavior::Keep => {
                        //policy is to keep, so we remove blacklist and add whitelist
                        final_delete = final_delete
                            .union(&p.delete)
                            .filter(|e| !p.keep.env_matches(e) || !p.check.env_matches(e))
                            .cloned()
                            .collect();
                        final_check = final_check
                            .union(&p.check)
                            .filter(|e| !p.keep.env_matches(e))
                            .cloned()
                            .collect();
                        p.default_behavior
                    }
                    EnvBehavior::Inherit => {
                        if final_behavior.is_delete() {
                            final_keep = final_keep
                                .union(&p.keep)
                                .filter(|e| !p.delete.env_matches(e) || !p.check.env_matches(e))
                                .cloned()
                                .collect();
                            final_check = final_check
                                .union(&p.check)
                                .filter(|e| !p.delete.env_matches(e))
                                .cloned()
                                .collect();
                        } else {
                            final_delete = final_delete
                                .union(&p.delete)
                                .filter(|e| !p.keep.env_matches(e) || !p.check.env_matches(e))
                                .cloned()
                                .collect();
                            final_check = final_check
                                .union(&p.check)
                                .filter(|e| !p.keep.env_matches(e))
                                .cloned()
                                .collect();
                        }
                        final_behavior
                    }
                };
            }
        });
        (final_behavior, final_keep, final_check, final_delete)
    }
    pub fn get_root_behavior(&self) -> (Level, SPrivileged) {
        self.find_in_options(|opt| {
            if let Some(p) = &opt.borrow().root {
                return Some((opt.level, *p));
            }
            None
        })
        .unwrap_or((Level::None, SPrivileged::default()))
    }
    pub fn get_bounding(&self) -> (Level, SBounding) {
        self.find_in_options(|opt| {
            if let Some(p) = &opt.borrow().bounding {
                return Some((opt.level, *p));
            }
            None
        })
        .unwrap_or((Level::None, SBounding::default()))
    }
    pub fn get_authentication(&self) -> (Level, SAuthentication) {
        self.find_in_options(|opt| {
            if let Some(p) = &opt.borrow().authentication {
                return Some((opt.level, *p));
            }
            None
        })
        .unwrap_or((Level::None, SAuthentication::default()))
    }

    pub fn get_wildcard(&self) -> (Level, String) {
        self.find_in_options(|opt| {
            if let Some(p) = opt.borrow().wildcard_denied.borrow().as_ref() {
                return Some((opt.level, p.clone()));
            }
            None
        })
        .unwrap_or((Level::None, "".to_owned()))
    }

    pub fn get_timeout(&self) -> (Level, STimeout) {
        self.find_in_options(|opt| {
            if let Some(p) = &opt.borrow().timeout {
                return Some((opt.level, p.clone()));
            }
            None
        })
        .unwrap_or((Level::None, STimeout::default()))
    }

<<<<<<< HEAD

=======
>>>>>>> fcb11b25
    pub fn to_opt(&self) -> Opt {
        let mut res = Opt::default();
        let (final_behavior, final_add, final_sub) = self.get_final_path();
        res.path.as_mut().unwrap().default_behavior = final_behavior;
        res.path.as_mut().unwrap().add = final_add.as_ref().borrow().clone();
        res.path.as_mut().unwrap().sub = final_sub.as_ref().borrow().clone();
        let (final_behavior, final_set, final_keep, final_check, final_delete) =
            self.get_final_env();
        res.env.as_mut().unwrap().default_behavior = final_behavior;
        res.env.as_mut().unwrap().set = final_set;
        res.env.as_mut().unwrap().keep = final_keep;
        res.env.as_mut().unwrap().check = final_check;
        res.env.as_mut().unwrap().delete = final_delete;
        self.iter_in_options(|opt| {
            if let Some(p) = opt.root.as_ref() {
                res.root.as_ref().replace(p);
            }
            if let Some(p) = opt.bounding.as_ref() {
                res.bounding.as_ref().replace(p);
            }
            if let Some(p) = opt.wildcard_denied.as_ref() {
                res.wildcard_denied.as_ref().replace(p);
            }
            if let Some(p) = opt.timeout.as_ref() {
                res.timeout.as_ref().replace(p);
            }
        });
        res
    }
}

impl PartialEq for OptStack {
    fn eq(&self, other: &Self) -> bool {
        // we must assess that every option result in the same final result
        let (final_behavior, final_add, final_sub) = self.get_final_path();
        let (other_final_behavior, other_final_add, other_final_sub) = other.get_final_path();
        let res = final_behavior == other_final_behavior
            && final_add
                .as_ref()
                .borrow()
                .symmetric_difference(&other_final_add.as_ref().borrow())
                .count()
                == 0
            && final_sub
                .as_ref()
                .borrow()
                .symmetric_difference(&other_final_sub.as_ref().borrow())
                .count()
                == 0
            && self.get_root_behavior().1 == other.get_root_behavior().1
            && self.get_bounding().1 == other.get_bounding().1
            && self.get_wildcard().1 == other.get_wildcard().1
            && self.get_authentication().1 == other.get_authentication().1
            && self.get_timeout().1 == other.get_timeout().1;
        debug!(
            "final_behavior == other_final_behavior : {}
        && add {:?} - other_add {:?} == 0 : {}
        && sub - other_sub == 0 : {}
        && self.get_root_behavior().1 == other.get_root_behavior().1 : {}
        && self.get_bounding().1 == other.get_bounding().1 : {}
        && self.get_wildcard().1 == other.get_wildcard().1 : {}
        && self.get_authentication().1 == other.get_authentication().1 : {}
        && self.get_timeout().1 == other.get_timeout().1 : {}",
            final_behavior == other_final_behavior,
            final_add.as_ref().borrow(),
            other_final_add.as_ref().borrow(),
            final_add
                .as_ref()
                .borrow()
                .symmetric_difference(&other_final_add.as_ref().borrow())
                .count()
                == 0,
            final_sub
                .as_ref()
                .borrow()
                .symmetric_difference(&other_final_sub.as_ref().borrow())
                .count()
                == 0,
            self.get_root_behavior().1 == other.get_root_behavior().1,
            self.get_bounding().1 == other.get_bounding().1,
            self.get_wildcard().1 == other.get_wildcard().1,
            self.get_authentication().1 == other.get_authentication().1,
            self.get_timeout().1 == other.get_timeout().1
        );
        debug!("OPT check: {}", res);
        res
    }
}

#[cfg(test)]
mod tests {

    use nix::unistd::Group;
    use nix::unistd::Pid;
    use nix::unistd::User;

    use crate::as_borrow_mut;
    use crate::database::wrapper::SConfigWrapper;
    use crate::database::wrapper::SRoleWrapper;
    use crate::database::wrapper::STaskWrapper;
    use crate::rc_refcell;

    use super::super::options::*;
    use super::super::structs::*;

    #[test]
    fn test_find_in_options() {
        let config = rc_refcell!(SConfig::default());
        let role = rc_refcell!(SRole::new("test".to_string(), Rc::downgrade(&config)));
        let mut global_path = SPathOptions::default();
        global_path.default_behavior = PathBehavior::Delete;
        global_path.add.insert("path1".to_string());
        let mut role_path = SPathOptions::default();
        role_path.default_behavior = PathBehavior::Inherit;
        role_path.add.insert("path2".to_string());
        let mut config_global = Opt::new(Level::Global);
        config_global.path = Some(global_path);
        as_borrow_mut!(config).options = Some(rc_refcell!(config_global));
        let mut config_role = Opt::new(Level::Role);
        config_role.path = Some(role_path.clone());
        as_borrow_mut!(role).options = Some(rc_refcell!(config_role));
        as_borrow_mut!(config).roles.push(role);
        let options = OptStack::from_role(config.as_ref().borrow().roles[0].clone());

        let res: Option<(Level, SPathOptions)> =
            options.find_in_options(|opt| opt.path.clone().map(|value| (opt.level, value)));
        assert_eq!(res, Some((Level::Role, role_path)));
    }

    #[test]
    fn test_get_path() {
        let config = rc_refcell!(SConfig::default());
        let role = rc_refcell!(SRole::new("test".to_string(), Rc::downgrade(&config)));
        let mut global_path = SPathOptions::default();
        global_path.default_behavior = PathBehavior::Delete;
        global_path.add.insert("path1".to_string());
        let mut role_path = SPathOptions::default();
        role_path.default_behavior = PathBehavior::Inherit;
        role_path.add.insert("path2".to_string());
        let mut config_global = Opt::new(Level::Global);
        config_global.path = Some(global_path);
        as_borrow_mut!(config).options = Some(rc_refcell!(config_global));
        let mut config_role = Opt::new(Level::Role);
        config_role.path = Some(role_path);
        as_borrow_mut!(role).options = Some(rc_refcell!(config_role));
        as_borrow_mut!(config).roles.push(role);
        let options = OptStack::from_role(config.as_ref().borrow().roles.first().unwrap().clone());
        let res = options.calculate_path();
        assert_eq!(res, "path2:path1");
    }

    #[test]
    fn test_get_path_delete() {
        let role = SRoleWrapper::default();
        as_borrow_mut!(role).name = "test".to_string();
        let mut path_options = SPathOptions::new(PathBehavior::Delete);
        path_options.add.insert("path2".to_string());
        let mut opt_role = Opt::new(Level::Role);
        opt_role.path = Some(path_options);
        as_borrow_mut!(role).options = Some(rc_refcell!(opt_role));
        let config = SConfigWrapper::default();
        as_borrow_mut!(config).roles.push(role.clone());
        let mut global_options = Opt::new(Level::Global);
        global_options.path = Some(SPathOptions::new(PathBehavior::Delete));
        global_options
            .path
            .as_mut()
            .unwrap()
            .add
            .insert("path1".to_string());
        as_borrow_mut!(role)._config = Some(Rc::downgrade(&config));
        let options = OptStack::from_role(role).calculate_path();
        assert!(options.contains("path2"));
    }

    #[test]
    fn test_opt_add_sub() {
        let role = SRoleWrapper::default();
        as_borrow_mut!(role).name = "test".to_string();
        let mut path_options = SPathOptions::new(PathBehavior::Delete);
        path_options.sub.insert("path1".to_string());
        let mut opt_role = Opt::new(Level::Role);
        opt_role.path = Some(path_options);
        as_borrow_mut!(role).options = Some(rc_refcell!(opt_role));
        let mut path_options = SPathOptions::new(PathBehavior::Delete);
        path_options.add.insert("path1".to_string());
        let mut opt_global = Opt::new(Level::Global);
        opt_global.path = Some(path_options);
        let config = SConfigWrapper::default();
        as_borrow_mut!(config).roles.push(role.clone());
        as_borrow_mut!(config).options = Some(rc_refcell!(opt_global));
        as_borrow_mut!(role)._config = Some(Rc::downgrade(&config));
        let options = OptStack::from_role(role).calculate_path();
        assert!(!options.contains("path1"));
    }

    #[test]
    fn test_env_global_to_task() {
        let mut env_options = SEnvOptions::new(EnvBehavior::Delete);
        env_options.keep.insert("env1".into());
        let mut opt = Opt::new(Level::Task);
        opt.env = Some(env_options);
        let task = STaskWrapper::default();
        as_borrow_mut!(task).name = IdTask::Number(1);
        as_borrow_mut!(task).options = Some(rc_refcell!(opt));
        let role = SRoleWrapper::default();
        as_borrow_mut!(role).name = "test".to_string();
        let mut env_options = SEnvOptions::new(EnvBehavior::Delete);
        env_options.keep.insert("env2".into());
        let mut opt = Opt::new(Level::Role);
        opt.env = Some(env_options);
        as_borrow_mut!(role).options = Some(rc_refcell!(opt));
        as_borrow_mut!(task)._role = Some(Rc::downgrade(&role));

        let mut env_options = SEnvOptions::new(EnvBehavior::Delete);
        env_options.keep.insert("env3".into());

        let mut opt = Opt::new(Level::Global);
        opt.env = Some(env_options);
        let config = SConfigWrapper::default();
        as_borrow_mut!(config).roles.push(role.clone());
        as_borrow_mut!(config).options = Some(rc_refcell!(opt));
        as_borrow_mut!(role)._config = Some(Rc::downgrade(&config));
        let options = OptStack::from_task(task).to_opt();
        let res = options.env.unwrap().keep;
        assert!(res.contains(&EnvKey::from("env1")));
    }

    // test to_opt() for OptStack
    #[test]
    fn test_to_opt() {
        let role = SRoleWrapper::default();
        as_borrow_mut!(role).name = "test".to_string();
        let mut path_options = SPathOptions::new(PathBehavior::Inherit);
        path_options.add.insert("path2".to_string());
        let mut opt_role = Opt::new(Level::Role);
        opt_role.path = Some(path_options);
        as_borrow_mut!(role).options = Some(rc_refcell!(opt_role));
        let mut path_options = SPathOptions::new(PathBehavior::Delete);
        path_options.add.insert("path1".to_string());
        let mut opt_global = Opt::new(Level::Global);
        opt_global.path = Some(path_options);
        let config = SConfigWrapper::default();
        as_borrow_mut!(config).roles.push(role.clone());
        as_borrow_mut!(config).options = Some(rc_refcell!(opt_global));
        as_borrow_mut!(role)._config = Some(Rc::downgrade(&config));
        let options = OptStack::from_role(role).to_opt();
        assert_eq!(options.path.unwrap().add.len(), 2);
    }

    #[test]
    fn test_get_timeout() {
        let role = SRoleWrapper::default();
        as_borrow_mut!(role).name = "test".to_string();
        let mut timeout = STimeout::default();
        timeout.duration = Some(Duration::minutes(5));
        let mut opt_role = Opt::new(Level::Role);
        opt_role.timeout = Some(timeout);
        as_borrow_mut!(role).options = Some(rc_refcell!(opt_role));
        let mut timeout = STimeout::default();
        timeout.duration = Some(Duration::minutes(10));
        let mut opt_global = Opt::new(Level::Global);
        opt_global.timeout = Some(timeout);
        let config = SConfigWrapper::default();
        as_borrow_mut!(config).roles.push(role.clone());
        as_borrow_mut!(config).options = Some(rc_refcell!(opt_global));
        as_borrow_mut!(role)._config = Some(Rc::downgrade(&config));
        let options = OptStack::from_role(role).get_timeout();
        assert_eq!(options.1.duration.unwrap(), Duration::minutes(5));
        assert_eq!(options.0, Level::Role);
        assert!(options.1.type_field.is_none());
    }

    #[test]
    fn test_get_root_behavior() {
        let task = STaskWrapper::default();
        as_borrow_mut!(task).name = IdTask::Number(1);
        as_borrow_mut!(task).options = Some(rc_refcell!(Opt::new(Level::Task)));
        let role = SRoleWrapper::default();
        as_borrow_mut!(role).name = "test".to_string();
        let root = SPrivileged::User;
        let mut opt_role = Opt::new(Level::Role);
        opt_role.root = Some(root);
        as_borrow_mut!(role).options = Some(rc_refcell!(opt_role));
        let root = SPrivileged::Privileged;
        let mut opt_global = Opt::new(Level::Global);
        opt_global.root = Some(root);
        let config = SConfigWrapper::default();
        as_borrow_mut!(task)._role = Some(Rc::downgrade(&role));
        as_borrow_mut!(role).tasks.push(task.clone());
        as_borrow_mut!(config).roles.push(role.clone());
        as_borrow_mut!(config).options = Some(rc_refcell!(opt_global));
        as_borrow_mut!(role)._config = Some(Rc::downgrade(&config));
        let options = OptStack::from_task(task).get_root_behavior();
        assert_eq!(options.1, SPrivileged::User);
    }

    #[test]
    fn test_get_bounding() {
        let role = SRoleWrapper::default();
        as_borrow_mut!(role).name = "test".to_string();
        let bounding = SBounding::Strict;
        let mut opt_role = Opt::new(Level::Role);
        opt_role.bounding = Some(bounding);
        as_borrow_mut!(role).options = Some(rc_refcell!(opt_role));
        let bounding = SBounding::Ignore;
        let mut opt_global = Opt::new(Level::Global);
        opt_global.bounding = Some(bounding);
        let config = SConfigWrapper::default();
        as_borrow_mut!(config).roles.push(role.clone());
        as_borrow_mut!(config).options = Some(rc_refcell!(opt_global));
        as_borrow_mut!(role)._config = Some(Rc::downgrade(&config));
        let options = OptStack::from_role(role).get_bounding();
        assert_eq!(options.1, SBounding::Strict);
    }

    #[test]
    fn test_get_wildcard() {
        let role = SRoleWrapper::default();
        as_borrow_mut!(role).name = "test".to_string();
        let wildcard = ";&|".to_string();
        let mut opt_role = Opt::new(Level::Role);
        opt_role.wildcard_denied = Some(wildcard);
        as_borrow_mut!(role).options = Some(rc_refcell!(opt_role));
        let wildcard = ";&|".to_string();
        let mut opt_global = Opt::new(Level::Global);
        opt_global.wildcard_denied = Some(wildcard);
        let config = SConfigWrapper::default();
        as_borrow_mut!(config).roles.push(role.clone());
        as_borrow_mut!(config).options = Some(rc_refcell!(opt_global));
        as_borrow_mut!(role)._config = Some(Rc::downgrade(&config));
        let options = OptStack::from_role(role).get_wildcard();
        assert_eq!(options.1, ";&|");
    }

    #[test]
    fn test_tz_is_safe() {
        assert!(tz_is_safe("America/New_York"));
        assert!(!tz_is_safe("/America/New_York"));
        assert!(!tz_is_safe("America/New_York/.."));
        //assert path max
        assert!(!tz_is_safe(
            String::from_utf8(vec![b'a'; (PATH_MAX + 1).try_into().unwrap()])
                .unwrap()
                .as_str()
        ));
    }

    #[cfg(feature = "finder")]
    #[test]
    fn test_check_env() {
        let mut env_options = SEnvOptions::new(EnvBehavior::Inherit);
        env_options.keep.insert("env1".into());
        let mut opt = Opt::new(Level::Task);
        opt.env = Some(env_options);
        let task = STaskWrapper::default();
        as_borrow_mut!(task).name = IdTask::Number(1);
        as_borrow_mut!(task).options = Some(rc_refcell!(opt));
        let role = SRoleWrapper::default();
        as_borrow_mut!(role).name = "test".to_string();
        let mut env_options = SEnvOptions::new(EnvBehavior::Inherit);
        env_options.check.insert("env2".into());
        let mut opt = Opt::new(Level::Role);
        opt.env = Some(env_options);
        as_borrow_mut!(role).options = Some(rc_refcell!(opt));
        as_borrow_mut!(task)._role = Some(Rc::downgrade(&role));

        let mut env_options = SEnvOptions::new(EnvBehavior::Delete);
        env_options.check.insert("env3".into());
        env_options.set.insert("env4".into(), "value4".into());

        let mut opt = Opt::new(Level::Global);
        opt.env = Some(env_options);
        let config = SConfigWrapper::default();
        as_borrow_mut!(config).roles.push(role.clone());
        as_borrow_mut!(config).options = Some(rc_refcell!(opt));
        as_borrow_mut!(role)._config = Some(Rc::downgrade(&config));
        let options = OptStack::from_task(task);
        let mut test_env = HashMap::new();
        test_env.insert("env1".to_string(), "value1".to_string());
        test_env.insert("env2".into(), "va%lue2".into());
        test_env.insert("env3".into(), "value3".into());
        let cred = Cred {
            user: User::from_uid(0.into()).unwrap().unwrap(),
            groups: vec![Group::from_gid(0.into()).unwrap().unwrap()],
            tty: None,
            ppid: Pid::from_raw(0),
        };
        let result = options
            .calculate_filtered_env(cred, test_env.into_iter())
            .unwrap();
        assert_eq!(result.get("env1").unwrap(), "value1");
        assert_eq!(result.get("env3").unwrap(), "value3");
        assert!(result.get("env2").is_none());
        assert_eq!(result.get("env4").unwrap(), "value4");
    }
}<|MERGE_RESOLUTION|>--- conflicted
+++ resolved
@@ -1088,10 +1088,6 @@
         .unwrap_or((Level::None, STimeout::default()))
     }
 
-<<<<<<< HEAD
-
-=======
->>>>>>> fcb11b25
     pub fn to_opt(&self) -> Opt {
         let mut res = Opt::default();
         let (final_behavior, final_add, final_sub) = self.get_final_path();
