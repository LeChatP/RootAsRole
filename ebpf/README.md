--- conflicted
+++ resolved
@@ -233,11 +233,7 @@
 
 ## TO-DO
 
-<<<<<<< HEAD
 * Get and read stack trace in kernelside to filter capable() calls by fork() which are non-pertinent for user. This enhancement will ignore CAP_SYS_ADMIN and CAP_SYS_RESOURCES capable() calls for each process. But program must still write entry to map, useful to retrieve the process tree. Note : it seems impossible, see https://www.kernel.org/doc/html/latest/bpf/bpf_design_QA.html#q-can-bpf-programs-access-stack-pointer and see https://www.spinics.net/lists/netdev/msg497159.html but needs confirm. I've read in a commit (I dont resolve him) that bpf_get_stack permits to read stack. Once this found, we will filter capabilities by a "checking" ebpf map. containing list of kallsym ignorable. the ebpf map will lookup in this map for each function trace forwarding 10 iteration max.
-=======
-1. Get and read stack trace in kernelside to filter capable() calls by fork() which are non-pertinent for user. This enhancement will ignore CAP_SYS_ADMIN and CAP_SYS_RESOURCES capable() calls for each process. But program must still write entry to map, useful to retrieve the process tree. Note : it seems impossible, see https://www.kernel.org/doc/html/latest/bpf/bpf_design_QA.html#q-can-bpf-programs-access-stack-pointer but needs confirm. I've read in a commit (I dont resolve him) that bpf_get_stack permits to read stack. The function bpf_get_stack() is maybe a way. But only available on more recent kernel. This means that program will possibly have 2 versions for retro-compatibility.
->>>>>>> f880cd46
 
 2. In addition to read stack in TODO#1, We need to sort capabilities to 2 list : 
   * mandatory, which corresponds to capabilities who returns -EPERM to program in a specific kernel call
