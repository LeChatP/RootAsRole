--- conflicted
+++ resolved
@@ -236,109 +236,6 @@
                 path
             )
         });
-<<<<<<< HEAD
-        let mut settings = SettingsFile::default();
-        settings.storage.method = StorageMethod::JSON;
-        settings.storage.settings = Some(RemoteStorageSettings::default());
-        settings.storage.settings.as_mut().unwrap().path = Some(path.into());
-        settings.storage.settings.as_mut().unwrap().immutable = Some(false);
-
-        let mut opt = Opt::default();
-
-        opt.timeout = Some(STimeout::default());
-        opt.timeout.as_mut().unwrap().type_field = Some(TimestampType::PPID);
-        opt.timeout.as_mut().unwrap().duration = Some(
-            TimeDelta::hours(15)
-                .checked_add(&TimeDelta::minutes(30))
-                .unwrap()
-                .checked_add(&TimeDelta::seconds(30))
-                .unwrap(),
-        );
-        opt.timeout.as_mut().unwrap().max_usage = Some(1);
-
-        opt.path = Some(SPathOptions::default());
-        opt.path.as_mut().unwrap().default_behavior = PathBehavior::Delete;
-        opt.path.as_mut().unwrap().add = vec!["path1".to_string(), "path2".to_string()]
-            .into_iter()
-            .collect();
-        opt.path.as_mut().unwrap().sub = vec!["path3".to_string(), "path4".to_string()]
-            .into_iter()
-            .collect();
-
-        opt.env = Some(SEnvOptions::default());
-        opt.env.as_mut().unwrap().default_behavior = EnvBehavior::Delete;
-        opt.env.as_mut().unwrap().keep = vec!["env1".into(), "env2".into()].into_iter().collect();
-        opt.env.as_mut().unwrap().check = vec!["env3".into(), "env4".into()].into_iter().collect();
-        opt.env.as_mut().unwrap().delete = vec!["env5".into(), "env6".into()].into_iter().collect();
-
-        opt.root = Some(SPrivileged::Privileged);
-        opt.bounding = Some(SBounding::Ignore);
-        opt.wildcard_denied = Some("*".to_string());
-
-        settings.config.as_ref().borrow_mut().options = Some(rc_refcell!(opt.clone()));
-
-        settings.config.as_ref().borrow_mut().roles = vec![];
-
-        let mut role = SRole::default();
-        role.name = "complete".to_string();
-        role.actors = vec![
-            SActor::from_user_id(0),
-            SActor::from_group_id(0),
-            SActor::from_group_vec_string(vec!["groupA", "groupB"]),
-        ];
-        role.options = Some(rc_refcell!(opt.clone()));
-        let role = rc_refcell!(role);
-
-        let mut task = STask::new(IdTask::Name("t_complete".to_string()), Rc::downgrade(&role));
-        task.purpose = Some("complete".to_string());
-        task.commands = SCommands::default();
-        task.commands.default_behavior = Some(SetBehavior::All);
-        task.commands.add.push(SCommand::Simple("ls".to_string()));
-        task.commands.add.push(SCommand::Simple("echo".to_string()));
-        task.commands.sub.push(SCommand::Simple("cat".to_string()));
-        task.commands.sub.push(SCommand::Simple("grep".to_string()));
-
-        task.cred = SCredentials::default();
-        task.cred.setuid = Some(SUserChooser::Actor(SActorType::Name("user1".to_string())));
-        task.cred.setgid = Some(SGroups::Multiple(vec![
-            SActorType::Name("group1".to_string()),
-            SActorType::Name("group2".to_string()),
-        ]));
-        task.cred.capabilities = Some(SCapabilities::default());
-        task.cred.capabilities.as_mut().unwrap().default_behavior = SetBehavior::All;
-        task.cred
-            .capabilities
-            .as_mut()
-            .unwrap()
-            .add
-            .add(Cap::LINUX_IMMUTABLE);
-        task.cred
-            .capabilities
-            .as_mut()
-            .unwrap()
-            .add
-            .add(Cap::NET_BIND_SERVICE);
-        task.cred
-            .capabilities
-            .as_mut()
-            .unwrap()
-            .sub
-            .add(Cap::SYS_ADMIN);
-        task.cred
-            .capabilities
-            .as_mut()
-            .unwrap()
-            .sub
-            .add(Cap::SYS_BOOT);
-
-        task.options = Some(rc_refcell!(opt.clone()));
-
-        role.as_ref().borrow_mut().tasks.push(rc_refcell!(task));
-        settings.config.as_ref().borrow_mut().roles.push(role);
-
-        let versionned = Versioning::new(settings.clone());
-=======
->>>>>>> c10b4c32
 
         file.write_all(
             serde_json::to_string_pretty(&versionned)
