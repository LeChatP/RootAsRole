--- conflicted
+++ resolved
@@ -19,17 +19,9 @@
     drop_effective()?;
     register_plugins();
     read_effective(true).expect("Operation not permitted");
-<<<<<<< HEAD
     let settings = config::get_settings().expect("Failed to get settings");
     let config = match settings.clone().as_ref().borrow().storage.method {
-        config::StorageMethod::JSON => {
-            Storage::JSON(read_json_config(settings.clone())?)
-        }
-=======
-    let settings = config::get_settings();
-    let config = match settings.method {
-        config::StorageMethod::JSON => Storage::JSON(read_json_config(&settings)?),
->>>>>>> a4d455c1
+        config::StorageMethod::JSON => Storage::JSON(read_json_config(settings.clone())?),
         _ => {
             error!("Unsupported storage method");
             std::process::exit(1);
