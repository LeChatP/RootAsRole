--- conflicted
+++ resolved
@@ -155,28 +155,6 @@
                 args.stdin = true;
             }
             "-r" | "--role" => {
-<<<<<<< HEAD
-                if let Some(opt_filter) = args.opt_filter.as_mut() {
-                    opt_filter.role = iter.next().map(|s| escape_parser_string(s));
-                } else {
-                    args.opt_filter = Some(FilterMatcher {
-                        role: iter.next().map(|s| escape_parser_string(s)),
-                        task: None,
-                        user: None,
-                    });
-                }
-            }
-            "-t" | "--task" => {
-                if let Some(opt_filter) = args.opt_filter.as_mut() {
-                    opt_filter.task = iter.next().map(|s| escape_parser_string(s));
-                } else {
-                    args.opt_filter = Some(FilterMatcher {
-                        task: iter.next().map(|s| escape_parser_string(s)),
-                        role: None,
-                        user: None,
-                    });
-                }
-=======
                 role = iter.next().map(|s| escape_parser_string(s));
             }
             "-t" | "--task" => {
@@ -184,7 +162,6 @@
             }
             "-E" | "--preserve-env" => {
                 env.replace(EnvBehavior::Keep);
->>>>>>> c10b4c32
             }
             "-p" | "--prompt" => {
                 args.prompt = iter
