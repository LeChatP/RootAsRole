--- conflicted
+++ resolved
@@ -29,12 +29,8 @@
     activates_no_new_privs,
     config::{self, Storage},
     database::{read_json_config, structs::SGroups},
-<<<<<<< HEAD
     read_effective, setgid_effective, setpcap_effective, setuid_effective,
     util::{BOLD, RST, UNDERLINE, RED},
-=======
-    read_effective, dac_override_effective, setgid_effective, setpcap_effective, setuid_effective,
->>>>>>> 6e8786f9
 };
 use crate::common::{drop_effective, subsribe};
 
@@ -271,7 +267,6 @@
     subsribe("sr");
     drop_effective()?;
     register_plugins();
-<<<<<<< HEAD
     let grammar = escape_parser_string(std::env::args());
     let grammar = Grammar::parse(Rule::cli, &grammar );
     let grammar = match grammar {
@@ -299,11 +294,6 @@
         return Ok(());
     }
     read_effective(true).unwrap_or_else(|_| panic!("{}", cap_effective_error("dac_read")));
-=======
-    let args = add_dashes();
-    let args = Cli::parse_from(args.iter());
-    read_effective(true).or(dac_override_effective(true)).unwrap_or_else(|_| panic!("{}", cap_effective_error("dac_read")));
->>>>>>> 6e8786f9
     let settings = config::get_settings().expect("Failed to get settings");
     read_effective(false).and(dac_override_effective(false)).unwrap_or_else(|_| panic!("{}", cap_effective_error("dac_read")));
     let config = match settings.clone().as_ref().borrow().storage.method {
