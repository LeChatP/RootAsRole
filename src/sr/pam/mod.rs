use std::{
    error::Error,
    ffi::{CStr, CString},
    ops::Deref,
};

use log::{debug, error, info, warn};
use pam_client2::{Context, ConversationHandler, ErrorCode, Flag};
use pcre2::bytes::RegexBuilder;

use crate::timeout;
use rar_common::{
    database::options::{SAuthentication, STimeout},
    Cred,
};

use self::rpassword::Terminal;

#[allow(dead_code, reason = "This file is part of sudo-rs.")]
mod cutils;
#[allow(dead_code, reason = "This file is part of sudo-rs.")]
mod rpassword;
#[allow(dead_code, reason = "This file is part of sudo-rs.")]
mod securemem;

#[cfg(not(test))]
const PAM_SERVICE: &str = "sr";
#[cfg(test)]
const PAM_SERVICE: &str = "sr_test";

pub(crate) const PAM_PROMPT: &str = "Password: ";

struct SrConversationHandler {
    username: Option<String>,
    prompt: String,
    use_stdin: bool,
    no_interact: bool,
}

impl SrConversationHandler {
    fn new(prompt: &str) -> Self {
        SrConversationHandler {
            prompt: prompt.to_string(),
            username: None,
            use_stdin: false,
            no_interact: false,
        }
    }
    fn open(&self) -> std::io::Result<Terminal> {
        if self.use_stdin {
            Terminal::open_stdie()
        } else {
            Terminal::open_tty()
        }
    }
    fn is_pam_password_prompt(&self, prompt: &CStr) -> bool {
        let pam_prompt = prompt.to_string_lossy();
        RegexBuilder::new()
            .build("^Password: ?$")
            .unwrap()
            .is_match(pam_prompt.as_bytes())
            .is_ok_and(|f| f)
            || self.username.as_ref().is_some_and(|username| {
                RegexBuilder::new()
                    .build(&format!("^{}'s Password: ?$", username))
                    .unwrap()
                    .is_match(pam_prompt.as_bytes())
                    .is_ok_and(|f| f)
            })
    }
}

impl Default for SrConversationHandler {
    fn default() -> Self {
        SrConversationHandler {
            prompt: "Password: ".to_string(),
            username: None,
            use_stdin: false,
            no_interact: false,
        }
    }
}

impl ConversationHandler for SrConversationHandler {
    fn prompt_echo_on(&mut self, prompt: &CStr) -> Result<CString, ErrorCode> {
        if self.no_interact {
            return Err(ErrorCode::CONV_ERR);
        }
        let mut term = self.open().map_err(|_| ErrorCode::CONV_ERR)?;
        term.prompt(prompt.to_string_lossy().as_ref())
            .map_err(|_| ErrorCode::CONV_ERR)?;
        let read = term.read_cleartext().map_err(|_| ErrorCode::BUF_ERR)?;
        Ok(unsafe { CString::from_vec_unchecked(read.deref().to_vec()) })
    }

    fn prompt_echo_off(&mut self, prompt: &CStr) -> Result<CString, ErrorCode> {
        if self.no_interact {
            return Err(ErrorCode::CONV_ERR);
        }
<<<<<<< HEAD
        //if the prompted message is the password prompt, we replace to self.prompt
        let pam_prompt = if self.is_pam_password_prompt(&prompt.as_ref().to_string_lossy()) {
            self.prompt.clone()
        } else {
            prompt.as_ref().to_string_lossy().to_string()
        };
        let mut term = self.open().map_err(|_| ErrorCode::ConversationError)?;
        term.prompt(&pam_prompt)
            .map_err(|_| ErrorCode::ConversationError)?;
        let read = term.read_password().map_err(|_| ErrorCode::BufferError)?;
        let os_str = CStr::from_bytes_until_nul(&read.deref()).unwrap();
        Ok(std::ffi::OsString::from(os_str.to_str().unwrap()))
=======
        let pam_prompt = prompt.to_string_lossy();
        if self.prompt == Self::default().prompt && !self.is_pam_password_prompt(prompt) {
            self.prompt = pam_prompt.to_string()
        }
        let mut term = self.open().map_err(|_| ErrorCode::CONV_ERR)?;
        term.prompt(pam_prompt.as_ref())
            .map_err(|_| ErrorCode::CONV_ERR)?;
        let read = term.read_password().map_err(|_| ErrorCode::BUF_ERR)?;
        Ok(unsafe { CString::from_vec_unchecked(read.deref().to_vec()) })
>>>>>>> 180b9dc1
    }

    fn text_info(&mut self, msg: &CStr) {
        info!("{}", msg.to_string_lossy());
        println!("{}", msg.to_string_lossy());
    }

    fn error_msg(&mut self, msg: &CStr) {
        error!("{}", msg.to_string_lossy());
        eprintln!("{}", msg.to_string_lossy());
    }
}

pub(super) fn check_auth(
    authentication: &SAuthentication,
    timeout: &STimeout,
    user: &Cred,
    prompt: &str,
) -> Result<(), Box<dyn Error>> {
    if authentication.is_skip() {
        warn!("Skipping authentication, this is a security risk!");
        return Ok(());
    }
    let is_valid = timeout::is_valid(user, user, &timeout);
    debug!("need to re-authenticate : {}", !is_valid);
    if !is_valid {
        let conv = SrConversationHandler::new(prompt);
        let mut context = Context::new(PAM_SERVICE, Some(&user.user.name), conv)
            .expect("Failed to initialize PAM");
        context.authenticate(Flag::SILENT)?;
        context.acct_mgmt(Flag::SILENT)?;
    }
    timeout::update_cookie(user, user, &timeout)?;
    Ok(())
}<|MERGE_RESOLUTION|>--- conflicted
+++ resolved
@@ -97,7 +97,6 @@
         if self.no_interact {
             return Err(ErrorCode::CONV_ERR);
         }
-<<<<<<< HEAD
         //if the prompted message is the password prompt, we replace to self.prompt
         let pam_prompt = if self.is_pam_password_prompt(&prompt.as_ref().to_string_lossy()) {
             self.prompt.clone()
@@ -110,17 +109,6 @@
         let read = term.read_password().map_err(|_| ErrorCode::BufferError)?;
         let os_str = CStr::from_bytes_until_nul(&read.deref()).unwrap();
         Ok(std::ffi::OsString::from(os_str.to_str().unwrap()))
-=======
-        let pam_prompt = prompt.to_string_lossy();
-        if self.prompt == Self::default().prompt && !self.is_pam_password_prompt(prompt) {
-            self.prompt = pam_prompt.to_string()
-        }
-        let mut term = self.open().map_err(|_| ErrorCode::CONV_ERR)?;
-        term.prompt(pam_prompt.as_ref())
-            .map_err(|_| ErrorCode::CONV_ERR)?;
-        let read = term.read_password().map_err(|_| ErrorCode::BUF_ERR)?;
-        Ok(unsafe { CString::from_vec_unchecked(read.deref().to_vec()) })
->>>>>>> 180b9dc1
     }
 
     fn text_info(&mut self, msg: &CStr) {
