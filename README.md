<!-- markdownlint-capture -->
<!-- markdownlint-disable -->
<p align="center">
  <img src="./RootAsRolev2.svg" width=75%>
 </p>
 <p align="center">
  
<img alt="Build Status" src="https://img.shields.io/github/actions/workflow/status/LeChatP/RootAsRole/build.yml?label=Build"/>
<img alt="Test Status" src="https://img.shields.io/github/actions/workflow/status/LeChatP/RootAsRole/tests.yml?label=Unit%20Tests">
<a href="https://codecov.io/gh/LeChatP/RootAsRole" >
 <img src="https://codecov.io/gh/LeChatP/RootAsRole/branch/main/graph/badge.svg?token=6J7CRGEIG8"/>
 </a>
 <img alt="GitHub" src="https://img.shields.io/github/license/LeChatP/RootAsRole">

</p>
<!-- markdownlint-restore -->

# RootAsRole (V3.0.0-alpha.4) : a secure alternative to sudo/su on Linux systems

This tool allows you to configure your privilege access management more securely on a single operating system. 

Unlike sudo, this project sets the principle least privilege on its core features. Like sudo, this project wants to be usable. More than sudo, we care about configurators, and we try to warn configurators about dangerous manipulations.

By using a role-based access control model, this project allows us to better manage administrative tasks. With this project, you could distribute privileges and prevent them from escalating directly. Unlike sudo does, we don't want to give entire privileges for any insignificant administrative task, so you could configure it easily with `capable` command.

## Installation

### Prerequisites

Install git

<<<<<<< HEAD
### How to build

  1. git clone <https://github.com/LeChatP/RootAsRole>
  1. cd RootAsRole
  1. sudo ./dependencies.sh
  1. sudo ./configure.sh
  1. sudo make install
=======
  1. git clone <https://github.com/SamerW/RootAsRole>
  2. cd RootAsRole
  3. sudo ./configure.sh
  4. sudo make install
>>>>>>> 39a79214

Note: The `configure.sh` installs `cargo` and `bpf-linker` rust programs manually into `/usr/local/bin`. You can refuse to install it this way, but these are mandatory to build the program. Depending on your distribution or how you want to install this software, you may know that most rust binaries are installed to `$HOME/.cargo/bin`. When you use sudo to configure, these binaries are installed in the effective user home directory. You may need to move these binaries to a known-user path. 

> [!WARNING]
> **This installation process gives by default the entire privileges set for the user which execute sudo. This means that the user which install this program will be privileged.**


### Usage

<pre>
Execute privileged commands with a role-based access control system

<u><b>Usage</b></u>: <b>sr</b> [OPTIONS] [COMMAND]...

<u><b>Arguments</b></u>:
  [COMMAND]...  Command to execute

<u><b>Options</b></u>:
  <b>-r, --role</b> &lt;ROLE&gt;  Role to select
  <b>-t, --task</b> &lt;TASK&gt;  Task to select (--role required)
  <b>-p, --prompt</b> &lt;PROMPT&gt; Prompt to display
  <b>-i, --info</b>         Display rights of executor
  <b>-h, --help</b>         Print help (see more with '--help')
  <b>-V, --version</b>      Print version
</pre>

If you're accustomed to utilizing the sudo tool and find it difficult to break that habit, consider creating an alias : 
```sh
alias sudo="sr"
```

```sh
sr chattr -i /etc/security/rootasrole.xml
sr nano /etc/security/rootasrole.xml
```

This will remove immutable bit flag on the configuration and open text editor for the configuration file.

### How to find out the privileges needed for your command

Use `capable` program, it will listen every capabilities requests and display them to you.


## Feedback

You may give us your feedbacks  about RootAsRole here:

<https://docs.google.com/forms/d/e/1FAIpQLSfwXISzDaIzlUe42pas2rGZi7SV5QvUXXcDM9_GknPa8AdpFg/viewform>

## Video presentation of the version 1.0 (in French)

<https://www.youtube.com/watch?v=2Y8hTI912zQ>

## Why do you need this tool ?

Traditionally, administering Linux systems is based on the existence of one powerful user (called superuser) who detains alone the complete list of the system's privileges. However, this administrative model is not respecting the least privilege principle because all programs executed in the context of the superuser obtain much more privileges than they need. For example, tcpdump, a tool for sniffing network packets, requires network capabilities to run. However, by executing it in the context of superuser, tcpdump obtains the complete list of systems' privileges, event reboot functionnality. Thus, the traditional approach of Linux administration breaks the principle of the least privilege that ensures that a process must have the least privileges necessary to perform its job (i.e., sniff packet networks). As a result, an attacker may exploit the vulnerabilities of tcpdump to compromise the whole system when the process of tcpdump possesses the complete list of root privileges.

RootAsRole module implements a role-based approach for distributing Linux capabilities to users. Our module contains the sr (switch role) tool that allows users to control the list of privileges they give to programs. Thus, with our module, users can stop using sudo and su commands that don't allow controlling the list of privileges granted to programs. Some tools already permit control of the list of privileges to give to programs, such as setcap and pam_cap module. However, these tools necessitate the use of extended attributes to store privileges. Storing privileges in extended attributes causes many different problems (see below motivation scenarios). Our module allows assigning Linux capabilities without the need to store the Linux capabilities in the extended attributes of executable files. Our work leverages a new capability set added to the Linux kernel, Ambient Set.

Our module is compatible with LSM modules (SELinux, AppArmor, etc.) and pam_cap.so. So administrators can continue using pam_cap.so along with our module. Finally, the RootAsRole module includes the capable tool, which helps Linux users know the privileges an application asks for.

## How do we solve Role conflicts ?

As you may know with this RBAC model, it is possible for multiple roles to reference the same command for the same users. Since we do not ask by default the role to use, our tool applies an smart policy to choose a role using user, group, command entry and least privilege criteria. We apply a partial order comparison algorithm to decide which role should be chosen :

* Find all the roles that match the user id assignment or the group id, and the command input
* Within the matching roles, select the one that is the most precise and least privileged :
   1. user assignment is more precise than the combination of group assignment
   1. the combination of group assignment is more precise than single group assignment
   1. exact command is more precise than command with regex argument
   1. command with regex argument is more precise than a wildcarded command path
   1. wildcarded command path is more precise than wildcarded command path and regex args
   1. wildcarded command path and regex args is more precise than complete wildcard
   1. A role granting no capability is less privileged than one granting at least one capability
   1. A role granting no insecure capability is less privileged than one at least one insecure capability
   1. A role granting insecure capability is less privileged than one granting all capabilities.
   1. A role without setuid is less privileged than one has setuid.
   1. if no root is disabled, a role without 'root' setuid is less privileged than a role with 'root' setuid
   1. A role without setgid is less privileged than one has setgid.
   1. A role with a single setgid is less privileged than one that set multiple gid.
   1. if no root is disabled, A role with multiple setgid is less privileged than one that set root gid
   1. if no root is disabled, A role with root setgid is less privileged than one that set multiple gid, particularly using root group
   1. A role that enables root privileges is less privileged than one which disables root privileges (see "no-root" feature)
   1. A role that disables the Bounding set feature in RootAsRole is less privileged than one that enables it

After these step, if two roles are conflicting, these roles are considered equal (only the environment variables are different), so configurator is being warned that roles could be in conflict and these could not be reached without specifing precisely the role to choose (with `--role` option). In such cases, we highly recommend to review the design of the configured access control.

## Tested Platforms

Our module has been tested on:

* Ubuntu>=16.04
* Debian>=10
* ArchLinux

After the installation you will find a file called rootasrole.xml in the /etc/security directory. You could configure it with `chsr` command or you could configure this file in order to define the set of roles and assign them to users or group of users on your system. Once configuration is done, a user can assume a role using the ‘sr’ tool  that is installed with our package.

## Capable Tool

Since V2.0 of RootAsRole, we created a new tool that permits to retrieve capabilities asked by a program or a service. This can be very important when a user wants to configure the sr tool in order to inject the capabilities requested by a program.  Please note that you should pay attention to the output of the tool, especially with regards the cap_sys_admin capability. In most cases, programs don't need this capability but we show it because this what Linux kernel returns to the capable tool.


## [Motivations and Some Working Scenarios](https://github.com/SamerW/RootAsRole/wiki/Motivations-and-Some-Working-Scenarios)

## [How sr and sr_aux work?](https://github.com/SamerW/RootAsRole/wiki/How-sr-and-sr_aux-work)

## Contributors

Ahmad Samer Wazan : <ahmad-samer.wazan@irit.fr>

Rémi Venant: <remi.venant@gmail.com>

Guillaume Daumas : <guillaume.daumas@univ-tlse3.fr>

Eddie Billoir : <eddie.billoir@gmail.com>

Anderson Hemlee : <anderson.hemlee@protonmail.com>

Romain Laborde : <laborde@irit.fr>

## About Logo

This logo were generated using DALL-E 2 AI, for any license issue or plagiarism, please note that is not intentionnal and don't hesitate to contact us.

## References

[1] PAM repository : <https://github.com/linux-pam/linux-pam>

[2] libcap repository : <https://github.com/mhiramat/libcap>

Very helpful site, where you can find some informations about PAM, libcap and the capabilities:

[3] Original paper about capabilities : <https://pdfs.semanticscholar.org/6b63/134abca10b49661fe6a9a590a894f7c5ee7b.pdf>

[4] Article about the capabilities : <https://lwn.net/Articles/632520/>

[5] Article about Ambient : <https://lwn.net/Articles/636533/>

[6] Simple article with test code for Ambient : <https://s3hh.wordpress.com/2015/07/25/ambient-capabilities/>

[7] Article about how PAM is working : <https://artisan.karma-lab.net/petite-introduction-a-pam>

[8] A very helpful code about how to create a PAM module : <https://github.com/beatgammit/simple-pam>

Source of the scenarios code:

[9] Where I have found the simple Python code for HTTP server : <https://docs.python.org/2/library/simplehttpserver.html>

[10] Where I have found the simple PRELOAD code : <https://fishi.devtail.io/weblog/2015/01/25/intercepting-hooking-function-calls-shared-c-libraries/>

[11] Serge E.Hallyn, Andrew G.Morgan, “Linux capabilities: making them work”, The Linux Symposium, Ottawa, ON, Canada (2008), <https://www.kernel.org/doc/ols/2008/ols2008v1.pages-163.172.pdf><|MERGE_RESOLUTION|>--- conflicted
+++ resolved
@@ -25,24 +25,15 @@
 
 ## Installation
 
-### Prerequisites
+### How to Build
 
-Install git
-
-<<<<<<< HEAD
-### How to build
+Requirement: rustc >= 1.70.0
 
   1. git clone <https://github.com/LeChatP/RootAsRole>
   1. cd RootAsRole
   1. sudo ./dependencies.sh
   1. sudo ./configure.sh
   1. sudo make install
-=======
-  1. git clone <https://github.com/SamerW/RootAsRole>
-  2. cd RootAsRole
-  3. sudo ./configure.sh
-  4. sudo make install
->>>>>>> 39a79214
 
 Note: The `configure.sh` installs `cargo` and `bpf-linker` rust programs manually into `/usr/local/bin`. You can refuse to install it this way, but these are mandatory to build the program. Depending on your distribution or how you want to install this software, you may know that most rust binaries are installed to `$HOME/.cargo/bin`. When you use sudo to configure, these binaries are installed in the effective user home directory. You may need to move these binaries to a known-user path. 
 
