--- conflicted
+++ resolved
@@ -14,11 +14,7 @@
 <!-- The project version is managed on json file in resources/rootasrole.json -->
 <!-- markdownlint-restore -->
 
-<<<<<<< HEAD
-# RootAsRole (V3.1.1) : A memory-safe and security-oriented alternative to sudo/su commands
-=======
-# RootAsRole (V3.1.0) — A better alternative to `sudo(-rs)`/`su` • ⚡ Blazing fast • 🛡️ Memory-safe • 🔐 Security-oriented
->>>>>>> 52127d62
+# RootAsRole (V3.1.1) — A better alternative to `sudo(-rs)`/`su` • ⚡ Blazing fast • 🛡️ Memory-safe • 🔐 Security-oriented
 
 RootAsRole is a Linux/Unix privilege delegation tool based on **Role-Based Access Control (RBAC)**. It empowers administrators to assign precise privileges — not full root — to users and commands.
 
