--- conflicted
+++ resolved
@@ -14,11 +14,7 @@
 <!-- The project version is managed on json file in resources/rootasrole.json -->
 <!-- markdownlint-restore -->
 
-<<<<<<< HEAD
-# RootAsRole (V3.1.3) — A better alternative to `sudo(-rs
-=======
-# RootAsRole (V3.1.1) — A better alternative to `sudo(-rs)`/`su` • ⚡ Blazing fast • 🛡️ Memory-safe • 🔐 Security-oriented
->>>>>>> 180b9dc1
+# RootAsRole (V3.1.3) — A better alternative to `sudo(-rs)`/`su` • ⚡ Blazing fast • 🛡️ Memory-safe • 🔐 Security-oriented
 
 RootAsRole is a Linux/Unix privilege delegation tool based on **Role-Based Access Control (RBAC)**. It empowers administrators to assign precise privileges — not full root — to users and commands.
 
